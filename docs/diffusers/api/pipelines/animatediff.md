--- conflicted
+++ resolved
@@ -592,11 +592,7 @@
         <td align="center">
           astronaut in space, dancing
           <br/>
-<<<<<<< HEAD
-          <img src="https://huggingface.co/datasets/huggingface/documentation-images/resolve/main/diffusers/animatediff_vid2vid_controlnet.gif" alt="astronaut in space, dancing" />
-=======
           <img src="https://github.com/user-attachments/assets/a29ee94f-efaf-4063-a903-c1af66bfff07" alt="astronaut in space, dancing" />
->>>>>>> 9c32b2ae
         </td>
     </tr>
 </table>
