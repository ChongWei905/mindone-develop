--- conflicted
+++ resolved
@@ -282,9 +282,7 @@
         sample = sample.to(ms.float32)
 
         sigma = self.sigmas[self.step_index]
-        sigma_next = self.sigmas[self.step_index + 1]
-
-<<<<<<< HEAD
+
         gamma = min(s_churn / (len(self.sigmas) - 1), 2**0.5 - 1) if s_tmin <= sigma <= s_tmax else 0.0
 
         sigma_hat = sigma * (gamma + 1)
@@ -305,10 +303,8 @@
         derivative = (sample - denoised) / sigma_hat
 
         dt = self.sigmas[self.step_index + 1] - sigma_hat
-=======
-        prev_sample = sample + (sigma_next - sigma) * model_output
->>>>>>> 254fecf3
-
+
+        prev_sample = sample + derivative * dt
         # Cast sample back to model compatible dtype
         prev_sample = prev_sample.to(model_output.dtype)
 
