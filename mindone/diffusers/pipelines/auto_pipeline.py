# coding=utf-8
# Copyright 2024 The HuggingFace Inc. team and MindSpore team.
#
# Licensed under the Apache License, Version 2.0 (the "License");
# you may not use this file except in compliance with the License.
# You may obtain a copy of the License at
#
#     http://www.apache.org/licenses/LICENSE-2.0
#
# Unless required by applicable law or agreed to in writing, software
# distributed under the License is distributed on an "AS IS" BASIS,
# WITHOUT WARRANTIES OR CONDITIONS OF ANY KIND, either express or implied.
# See the License for the specific language governing permissions and
# limitations under the License.

from collections import OrderedDict

from huggingface_hub.utils import validate_hf_hub_args

from ..configuration_utils import ConfigMixin
from ..utils import is_sentencepiece_available
<<<<<<< HEAD
from .cogview3 import CogView3PlusPipeline
=======
from .aura_flow import AuraFlowPipeline
>>>>>>> 72ba26e6
from .controlnet import (
    StableDiffusionControlNetImg2ImgPipeline,
    StableDiffusionControlNetInpaintPipeline,
    StableDiffusionControlNetPipeline,
    StableDiffusionXLControlNetImg2ImgPipeline,
    StableDiffusionXLControlNetInpaintPipeline,
    StableDiffusionXLControlNetPipeline,
)
from .deepfloyd_if import IFImg2ImgPipeline, IFInpaintingPipeline, IFPipeline
from .flux import (
    FluxControlNetImg2ImgPipeline,
    FluxControlNetInpaintPipeline,
    FluxControlNetPipeline,
    FluxImg2ImgPipeline,
    FluxInpaintPipeline,
    FluxPipeline,
)
from .hunyuandit import HunyuanDiTPipeline
from .kandinsky import (
    KandinskyCombinedPipeline,
    KandinskyImg2ImgCombinedPipeline,
    KandinskyImg2ImgPipeline,
    KandinskyInpaintCombinedPipeline,
    KandinskyInpaintPipeline,
    KandinskyPipeline,
)
from .kandinsky2_2 import (
    KandinskyV22CombinedPipeline,
    KandinskyV22Img2ImgCombinedPipeline,
    KandinskyV22Img2ImgPipeline,
    KandinskyV22InpaintCombinedPipeline,
    KandinskyV22InpaintPipeline,
    KandinskyV22Pipeline,
)
from .kandinsky3 import Kandinsky3Img2ImgPipeline, Kandinsky3Pipeline
from .latent_consistency_models import LatentConsistencyModelImg2ImgPipeline, LatentConsistencyModelPipeline
from .lumina import LuminaText2ImgPipeline
from .pag import (
    HunyuanDiTPAGPipeline,
    PixArtSigmaPAGPipeline,
    StableDiffusion3PAGPipeline,
    StableDiffusionControlNetPAGInpaintPipeline,
    StableDiffusionControlNetPAGPipeline,
    StableDiffusionPAGImg2ImgPipeline,
    StableDiffusionPAGPipeline,
    StableDiffusionXLControlNetPAGImg2ImgPipeline,
    StableDiffusionXLControlNetPAGPipeline,
    StableDiffusionXLPAGImg2ImgPipeline,
    StableDiffusionXLPAGInpaintPipeline,
    StableDiffusionXLPAGPipeline,
)
from .pixart_alpha import PixArtAlphaPipeline, PixArtSigmaPipeline
from .stable_cascade import StableCascadeCombinedPipeline, StableCascadeDecoderPipeline
from .stable_diffusion import StableDiffusionImg2ImgPipeline, StableDiffusionInpaintPipeline, StableDiffusionPipeline
from .stable_diffusion_3 import (
    StableDiffusion3Img2ImgPipeline,
    StableDiffusion3InpaintPipeline,
    StableDiffusion3Pipeline,
)
from .stable_diffusion_xl import (
    StableDiffusionXLImg2ImgPipeline,
    StableDiffusionXLInpaintPipeline,
    StableDiffusionXLPipeline,
)
from .wuerstchen import WuerstchenCombinedPipeline, WuerstchenDecoderPipeline

AUTO_TEXT2IMAGE_PIPELINES_MAPPING = OrderedDict(
    [
        ("stable-diffusion", StableDiffusionPipeline),
        ("stable-diffusion-xl", StableDiffusionXLPipeline),
        ("stable-diffusion-3", StableDiffusion3Pipeline),
        ("stable-diffusion-3-pag", StableDiffusion3PAGPipeline),
        ("if", IFPipeline),
        ("hunyuan", HunyuanDiTPipeline),
        ("hunyuan-pag", HunyuanDiTPAGPipeline),
        ("kandinsky", KandinskyCombinedPipeline),
        ("kandinsky22", KandinskyV22CombinedPipeline),
        ("kandinsky3", Kandinsky3Pipeline),
        ("stable-diffusion-controlnet", StableDiffusionControlNetPipeline),
        ("stable-diffusion-xl-controlnet", StableDiffusionXLControlNetPipeline),
        ("wuerstchen", WuerstchenCombinedPipeline),
        ("cascade", StableCascadeCombinedPipeline),
        ("lcm", LatentConsistencyModelPipeline),
        ("pixart-alpha", PixArtAlphaPipeline),
        ("pixart-sigma", PixArtSigmaPipeline),
        ("stable-diffusion-pag", StableDiffusionPAGPipeline),
        ("stable-diffusion-controlnet-pag", StableDiffusionControlNetPAGPipeline),
        ("stable-diffusion-xl-pag", StableDiffusionXLPAGPipeline),
        ("stable-diffusion-xl-controlnet-pag", StableDiffusionXLControlNetPAGPipeline),
        ("pixart-sigma-pag", PixArtSigmaPAGPipeline),
        ("auraflow", AuraFlowPipeline),
        ("flux", FluxPipeline),
        ("flux-controlnet", FluxControlNetPipeline),
        ("lumina", LuminaText2ImgPipeline),
        ("cogview3", CogView3PlusPipeline),
    ]
)

AUTO_IMAGE2IMAGE_PIPELINES_MAPPING = OrderedDict(
    [
        ("stable-diffusion", StableDiffusionImg2ImgPipeline),
        ("stable-diffusion-xl", StableDiffusionXLImg2ImgPipeline),
        ("stable-diffusion-3", StableDiffusion3Img2ImgPipeline),
        ("if", IFImg2ImgPipeline),
        ("kandinsky", KandinskyImg2ImgCombinedPipeline),
        ("kandinsky22", KandinskyV22Img2ImgCombinedPipeline),
        ("kandinsky3", Kandinsky3Img2ImgPipeline),
        ("stable-diffusion-controlnet", StableDiffusionControlNetImg2ImgPipeline),
        ("stable-diffusion-pag", StableDiffusionPAGImg2ImgPipeline),
        ("stable-diffusion-xl-controlnet", StableDiffusionXLControlNetImg2ImgPipeline),
        ("stable-diffusion-xl-pag", StableDiffusionXLPAGImg2ImgPipeline),
        ("stable-diffusion-xl-controlnet-pag", StableDiffusionXLControlNetPAGImg2ImgPipeline),
        ("lcm", LatentConsistencyModelImg2ImgPipeline),
        ("flux", FluxImg2ImgPipeline),
        ("flux-controlnet", FluxControlNetImg2ImgPipeline),
    ]
)

AUTO_INPAINT_PIPELINES_MAPPING = OrderedDict(
    [
        ("stable-diffusion", StableDiffusionInpaintPipeline),
        ("stable-diffusion-xl", StableDiffusionXLInpaintPipeline),
        ("stable-diffusion-3", StableDiffusion3InpaintPipeline),
        ("if", IFInpaintingPipeline),
        ("kandinsky", KandinskyInpaintCombinedPipeline),
        ("kandinsky22", KandinskyV22InpaintCombinedPipeline),
        ("stable-diffusion-controlnet", StableDiffusionControlNetInpaintPipeline),
        ("stable-diffusion-controlnet-pag", StableDiffusionControlNetPAGInpaintPipeline),
        ("stable-diffusion-xl-controlnet", StableDiffusionXLControlNetInpaintPipeline),
        ("stable-diffusion-xl-pag", StableDiffusionXLPAGInpaintPipeline),
        ("flux", FluxInpaintPipeline),
        ("flux-controlnet", FluxControlNetInpaintPipeline),
    ]
)

_AUTO_TEXT2IMAGE_DECODER_PIPELINES_MAPPING = OrderedDict(
    [
        ("kandinsky", KandinskyPipeline),
        ("kandinsky22", KandinskyV22Pipeline),
        ("wuerstchen", WuerstchenDecoderPipeline),
        ("cascade", StableCascadeDecoderPipeline),
    ]
)
_AUTO_IMAGE2IMAGE_DECODER_PIPELINES_MAPPING = OrderedDict(
    [
        ("kandinsky", KandinskyImg2ImgPipeline),
        ("kandinsky22", KandinskyV22Img2ImgPipeline),
    ]
)
_AUTO_INPAINT_DECODER_PIPELINES_MAPPING = OrderedDict(
    [
        ("kandinsky", KandinskyInpaintPipeline),
        ("kandinsky22", KandinskyV22InpaintPipeline),
    ]
)

if is_sentencepiece_available():
    from .kolors import KolorsImg2ImgPipeline, KolorsPipeline
    from .pag import KolorsPAGPipeline

    AUTO_TEXT2IMAGE_PIPELINES_MAPPING["kolors"] = KolorsPipeline
    AUTO_TEXT2IMAGE_PIPELINES_MAPPING["kolors-pag"] = KolorsPAGPipeline
    AUTO_IMAGE2IMAGE_PIPELINES_MAPPING["kolors"] = KolorsImg2ImgPipeline

SUPPORTED_TASKS_MAPPINGS = [
    AUTO_TEXT2IMAGE_PIPELINES_MAPPING,
    AUTO_IMAGE2IMAGE_PIPELINES_MAPPING,
    AUTO_INPAINT_PIPELINES_MAPPING,
    _AUTO_TEXT2IMAGE_DECODER_PIPELINES_MAPPING,
    _AUTO_IMAGE2IMAGE_DECODER_PIPELINES_MAPPING,
    _AUTO_INPAINT_DECODER_PIPELINES_MAPPING,
]


def _get_connected_pipeline(pipeline_cls):
    # for now connected pipelines can only be loaded from decoder pipelines, such as kandinsky-community/kandinsky-2-2-decoder
    if pipeline_cls in _AUTO_TEXT2IMAGE_DECODER_PIPELINES_MAPPING.values():
        return _get_task_class(AUTO_TEXT2IMAGE_PIPELINES_MAPPING, pipeline_cls.__name__, throw_error_if_not_exist=False)
    if pipeline_cls in _AUTO_IMAGE2IMAGE_DECODER_PIPELINES_MAPPING.values():
        return _get_task_class(
            AUTO_IMAGE2IMAGE_PIPELINES_MAPPING, pipeline_cls.__name__, throw_error_if_not_exist=False
        )
    if pipeline_cls in _AUTO_INPAINT_DECODER_PIPELINES_MAPPING.values():
        return _get_task_class(AUTO_INPAINT_PIPELINES_MAPPING, pipeline_cls.__name__, throw_error_if_not_exist=False)


def _get_task_class(mapping, pipeline_class_name, throw_error_if_not_exist: bool = True):
    def get_model(pipeline_class_name):
        for task_mapping in SUPPORTED_TASKS_MAPPINGS:
            for model_name, pipeline in task_mapping.items():
                if pipeline.__name__ == pipeline_class_name:
                    return model_name

    model_name = get_model(pipeline_class_name)

    if model_name is not None:
        task_class = mapping.get(model_name, None)
        if task_class is not None:
            return task_class

    if throw_error_if_not_exist:
        raise ValueError(f"AutoPipeline can't find a pipeline linked to {pipeline_class_name} for {model_name}")


class AutoPipelineForText2Image(ConfigMixin):
    r"""

    [`AutoPipelineForText2Image`] is a generic pipeline class that instantiates a text-to-image pipeline class. The
    specific underlying pipeline class is automatically selected from either the
    [`~AutoPipelineForText2Image.from_pretrained`] or [`~AutoPipelineForText2Image.from_pipe`] methods.

    This class cannot be instantiated using `__init__()` (throws an error).

    Class attributes:

        - **config_name** (`str`) -- The configuration filename that stores the class and module names of all the
          diffusion pipeline's components.

    """

    config_name = "model_index.json"

    def __init__(self, *args, **kwargs):
        raise EnvironmentError(
            f"{self.__class__.__name__} is designed to be instantiated "
            f"using the `{self.__class__.__name__}.from_pretrained(pretrained_model_name_or_path)` or "
            f"`{self.__class__.__name__}.from_pipe(pipeline)` methods."
        )

    @classmethod
    @validate_hf_hub_args
    def from_pretrained(cls, pretrained_model_or_path, **kwargs):
        r"""
        Instantiates a text-to-image MindSpore diffusion pipeline from pretrained pipeline weight.

        The from_pretrained() method takes care of returning the correct pipeline class instance by:
            1. Detect the pipeline class of the pretrained_model_or_path based on the _class_name property of its
               config object
            2. Find the text-to-image pipeline linked to the pipeline class using pattern matching on pipeline class
               name.

        If a `controlnet` argument is passed, it will instantiate a [`StableDiffusionControlNetPipeline`] object.

        The pipeline is set in evaluation mode (`model.eval()`) by default.

        If you get the error message below, you need to finetune the weights for your downstream task:

        ```
        Some weights of UNet2DConditionModel were not initialized from the model checkpoint at runwayml/stable-diffusion-v1-5 and are newly initialized because the shapes did not match:  # noqa: E501
        - conv_in.weight: found shape [320, 4, 3, 3] in the checkpoint and [320, 9, 3, 3] in the model instantiated
        You should probably TRAIN this model on a down-stream task to be able to use it for predictions and inference.
        ```

        Parameters:
            pretrained_model_or_path (`str` or `os.PathLike`, *optional*):
                Can be either:

                    - A string, the *repo id* (for example `CompVis/ldm-text2im-large-256`) of a pretrained pipeline
                      hosted on the Hub.
                    - A path to a *directory* (for example `./my_pipeline_directory/`) containing pipeline weights
                      saved using
                    [`~DiffusionPipeline.save_pretrained`].
            mindspore_dtype (`str` or `mindspore.dtype`, *optional*):
                Override the default `mindspore.dtype` and load the model with another dtype. If "auto" is passed, the
                dtype is automatically derived from the model's weights.
            force_download (`bool`, *optional*, defaults to `False`):
                Whether or not to force the (re-)download of the model weights and configuration files, overriding the
                cached versions if they exist.
            cache_dir (`Union[str, os.PathLike]`, *optional*):
                Path to a directory where a downloaded pretrained model configuration is cached if the standard cache
                is not used.

            proxies (`Dict[str, str]`, *optional*):
                A dictionary of proxy servers to use by protocol or endpoint, for example, `{'http': 'foo.bar:3128',
                'http://hostname': 'foo.bar:4012'}`. The proxies are used on each request.
            output_loading_info(`bool`, *optional*, defaults to `False`):
                Whether or not to also return a dictionary containing missing keys, unexpected keys and error messages.
            local_files_only (`bool`, *optional*, defaults to `False`):
                Whether to only load local model weights and configuration files or not. If set to `True`, the model
                won't be downloaded from the Hub.
            token (`str` or *bool*, *optional*):
                The token to use as HTTP bearer authorization for remote files. If `True`, the token generated from
                `diffusers-cli login` (stored in `~/.huggingface`) is used.
            revision (`str`, *optional*, defaults to `"main"`):
                The specific model version to use. It can be a branch name, a tag name, a commit id, or any identifier
                allowed by Git.
            custom_revision (`str`, *optional*, defaults to `"main"`):
                The specific model version to use. It can be a branch name, a tag name, or a commit id similar to
                `revision` when loading a custom pipeline from the Hub. It can be a 🤗 Diffusers version when loading a
                custom pipeline from GitHub, otherwise it defaults to `"main"` when loading from the Hub.
            mirror (`str`, *optional*):
                Mirror source to resolve accessibility issues if you’re downloading a model in China. We do not
                guarantee the timeliness or safety of the source, and you should refer to the mirror site for more
                information.
            max_memory (`Dict`, *optional*):
                A dictionary device identifier for the maximum memory. Will default to the maximum memory available for
                each NPU and the available CPU RAM if unset.
            use_safetensors (`bool`, *optional*, defaults to `None`):
                If set to `None`, the safetensors weights are downloaded if they're available **and** if the
                safetensors library is installed. If set to `True`, the model is forcibly loaded from safetensors
                weights. If set to `False`, safetensors weights are not loaded.
            kwargs (remaining dictionary of keyword arguments, *optional*):
                Can be used to overwrite load and saveable variables (the pipeline components of the specific pipeline
                class). The overwritten components are passed directly to the pipelines `__init__` method. See example
                below for more information.
            variant (`str`, *optional*):
                Load weights from a specified variant filename such as `"fp16"` or `"ema"`. This is ignored when
                loading `from_flax`.

        <Tip>

        To use private or [gated](https://huggingface.co/docs/hub/models-gated#gated-models) models, log-in with
        `huggingface-cli login`.

        </Tip>

        Examples:

        ```py
        >>> from mindone.diffusers import AutoPipelineForText2Image

        >>> pipeline = AutoPipelineForText2Image.from_pretrained("runwayml/stable-diffusion-v1-5")
        >>> image = pipeline(prompt)[0][0]
        ```
        """
        cache_dir = kwargs.pop("cache_dir", None)
        force_download = kwargs.pop("force_download", False)
        proxies = kwargs.pop("proxies", None)
        token = kwargs.pop("token", None)
        local_files_only = kwargs.pop("local_files_only", False)
        revision = kwargs.pop("revision", None)

        load_config_kwargs = {
            "cache_dir": cache_dir,
            "force_download": force_download,
            "proxies": proxies,
            "token": token,
            "local_files_only": local_files_only,
            "revision": revision,
        }

        config = cls.load_config(pretrained_model_or_path, **load_config_kwargs)
        orig_class_name = config["_class_name"]

        if "controlnet" in kwargs:
            orig_class_name = config["_class_name"].replace("Pipeline", "ControlNetPipeline")
        if "enable_pag" in kwargs:
            enable_pag = kwargs.pop("enable_pag")
            if enable_pag:
                orig_class_name = orig_class_name.replace("Pipeline", "PAGPipeline")

        text_2_image_cls = _get_task_class(AUTO_TEXT2IMAGE_PIPELINES_MAPPING, orig_class_name)

        kwargs = {**load_config_kwargs, **kwargs}
        return text_2_image_cls.from_pretrained(pretrained_model_or_path, **kwargs)

    @classmethod
    def from_pipe(cls, pipeline, **kwargs):
        r"""
        Instantiates a text-to-image MindSpore diffusion pipeline from another instantiated diffusion pipeline class.

        The from_pipe() method takes care of returning the correct pipeline class instance by finding the text-to-image
        pipeline linked to the pipeline class using pattern matching on pipeline class name.

        All the modules the pipeline contains will be used to initialize the new pipeline without reallocating
        additional memory.

        The pipeline is set in evaluation mode (`model.eval()`) by default.

        Parameters:
            pipeline (`DiffusionPipeline`):
                an instantiated `DiffusionPipeline` object

        ```py
        >>> from mindone.diffusers import AutoPipelineForText2Image, AutoPipelineForImage2Image

        >>> pipe_i2i = AutoPipelineForImage2Image.from_pretrained(
        ...     "runwayml/stable-diffusion-v1-5", requires_safety_checker=False
        ... )

        >>> pipe_t2i = AutoPipelineForText2Image.from_pipe(pipe_i2i)
        >>> image = pipe_t2i(prompt)[0][0]
        ```
        """

        original_config = dict(pipeline.config)
        original_cls_name = pipeline.__class__.__name__

        # derive the pipeline class to instantiate
        text_2_image_cls = _get_task_class(AUTO_TEXT2IMAGE_PIPELINES_MAPPING, original_cls_name)

        if "controlnet" in kwargs:
            if kwargs["controlnet"] is not None:
                to_replace = "PAGPipeline" if "PAG" in text_2_image_cls.__name__ else "Pipeline"
                text_2_image_cls = _get_task_class(
                    AUTO_TEXT2IMAGE_PIPELINES_MAPPING,
                    text_2_image_cls.__name__.replace("ControlNet", "").replace(to_replace, "ControlNet" + to_replace),
                )
            else:
                text_2_image_cls = _get_task_class(
                    AUTO_TEXT2IMAGE_PIPELINES_MAPPING,
                    text_2_image_cls.__name__.replace("ControlNet", ""),
                )

        if "enable_pag" in kwargs:
            enable_pag = kwargs.pop("enable_pag")
            if enable_pag:
                text_2_image_cls = _get_task_class(
                    AUTO_TEXT2IMAGE_PIPELINES_MAPPING,
                    text_2_image_cls.__name__.replace("PAG", "").replace("Pipeline", "PAGPipeline"),
                )
            else:
                text_2_image_cls = _get_task_class(
                    AUTO_TEXT2IMAGE_PIPELINES_MAPPING,
                    text_2_image_cls.__name__.replace("PAG", ""),
                )

        # define expected module and optional kwargs given the pipeline signature
        expected_modules, optional_kwargs = text_2_image_cls._get_signature_keys(text_2_image_cls)

        pretrained_model_name_or_path = original_config.pop("_name_or_path", None)

        # allow users pass modules in `kwargs` to override the original pipeline's components
        passed_class_obj = {k: kwargs.pop(k) for k in expected_modules if k in kwargs}
        original_class_obj = {
            k: pipeline.components[k]
            for k, v in pipeline.components.items()
            if k in expected_modules and k not in passed_class_obj
        }

        # allow users pass optional kwargs to override the original pipelines config attribute
        passed_pipe_kwargs = {k: kwargs.pop(k) for k in optional_kwargs if k in kwargs}
        original_pipe_kwargs = {
            k: original_config[k]
            for k, v in original_config.items()
            if k in optional_kwargs and k not in passed_pipe_kwargs
        }

        # config that were not expected by original pipeline is stored as private attribute
        # we will pass them as optional arguments if they can be accepted by the pipeline
        additional_pipe_kwargs = [
            k[1:]
            for k in original_config.keys()
            if k.startswith("_") and k[1:] in optional_kwargs and k[1:] not in passed_pipe_kwargs
        ]
        for k in additional_pipe_kwargs:
            original_pipe_kwargs[k] = original_config.pop(f"_{k}")

        text_2_image_kwargs = {**passed_class_obj, **original_class_obj, **passed_pipe_kwargs, **original_pipe_kwargs}

        # store unused config as private attribute
        unused_original_config = {
            f"{'' if k.startswith('_') else '_'}{k}": original_config[k]
            for k, v in original_config.items()
            if k not in text_2_image_kwargs
        }

        missing_modules = set(expected_modules) - set(pipeline._optional_components) - set(text_2_image_kwargs.keys())

        if len(missing_modules) > 0:
            raise ValueError(
                f"Pipeline {text_2_image_cls} expected {expected_modules}, but only {set(list(passed_class_obj.keys()) + list(original_class_obj.keys()))} were passed"  # noqa: E501
            )

        model = text_2_image_cls(**text_2_image_kwargs)
        model.register_to_config(_name_or_path=pretrained_model_name_or_path)
        model.register_to_config(**unused_original_config)

        return model


class AutoPipelineForImage2Image(ConfigMixin):
    r"""

    [`AutoPipelineForImage2Image`] is a generic pipeline class that instantiates an image-to-image pipeline class. The
    specific underlying pipeline class is automatically selected from either the
    [`~AutoPipelineForImage2Image.from_pretrained`] or [`~AutoPipelineForImage2Image.from_pipe`] methods.

    This class cannot be instantiated using `__init__()` (throws an error).

    Class attributes:

        - **config_name** (`str`) -- The configuration filename that stores the class and module names of all the
          diffusion pipeline's components.

    """

    config_name = "model_index.json"

    def __init__(self, *args, **kwargs):
        raise EnvironmentError(
            f"{self.__class__.__name__} is designed to be instantiated "
            f"using the `{self.__class__.__name__}.from_pretrained(pretrained_model_name_or_path)` or "
            f"`{self.__class__.__name__}.from_pipe(pipeline)` methods."
        )

    @classmethod
    @validate_hf_hub_args
    def from_pretrained(cls, pretrained_model_or_path, **kwargs):
        r"""
        Instantiates a image-to-image MindSpore diffusion pipeline from pretrained pipeline weight.

        The from_pretrained() method takes care of returning the correct pipeline class instance by:
            1. Detect the pipeline class of the pretrained_model_or_path based on the _class_name property of its
               config object
            2. Find the image-to-image pipeline linked to the pipeline class using pattern matching on pipeline class
               name.

        If a `controlnet` argument is passed, it will instantiate a [`StableDiffusionControlNetImg2ImgPipeline`]
        object.

        The pipeline is set in evaluation mode (`model.eval()`) by default.

        If you get the error message below, you need to finetune the weights for your downstream task:

        ```
        Some weights of UNet2DConditionModel were not initialized from the model checkpoint at runwayml/stable-diffusion-v1-5 and are newly initialized because the shapes did not match:  # noqa: E501
        - conv_in.weight: found shape [320, 4, 3, 3] in the checkpoint and [320, 9, 3, 3] in the model instantiated
        You should probably TRAIN this model on a down-stream task to be able to use it for predictions and inference.
        ```

        Parameters:
            pretrained_model_or_path (`str` or `os.PathLike`, *optional*):
                Can be either:

                    - A string, the *repo id* (for example `CompVis/ldm-text2im-large-256`) of a pretrained pipeline
                      hosted on the Hub.
                    - A path to a *directory* (for example `./my_pipeline_directory/`) containing pipeline weights
                      saved using
                    [`~DiffusionPipeline.save_pretrained`].
            mindspore_dtype (`str` or `mindspore.dtype`, *optional*):
                Override the default `mindspore.dtype` and load the model with another dtype. If "auto" is passed, the
                dtype is automatically derived from the model's weights.
            force_download (`bool`, *optional*, defaults to `False`):
                Whether or not to force the (re-)download of the model weights and configuration files, overriding the
                cached versions if they exist.
            cache_dir (`Union[str, os.PathLike]`, *optional*):
                Path to a directory where a downloaded pretrained model configuration is cached if the standard cache
                is not used.

            proxies (`Dict[str, str]`, *optional*):
                A dictionary of proxy servers to use by protocol or endpoint, for example, `{'http': 'foo.bar:3128',
                'http://hostname': 'foo.bar:4012'}`. The proxies are used on each request.
            output_loading_info(`bool`, *optional*, defaults to `False`):
                Whether or not to also return a dictionary containing missing keys, unexpected keys and error messages.
            local_files_only (`bool`, *optional*, defaults to `False`):
                Whether to only load local model weights and configuration files or not. If set to `True`, the model
                won't be downloaded from the Hub.
            token (`str` or *bool*, *optional*):
                The token to use as HTTP bearer authorization for remote files. If `True`, the token generated from
                `diffusers-cli login` (stored in `~/.huggingface`) is used.
            revision (`str`, *optional*, defaults to `"main"`):
                The specific model version to use. It can be a branch name, a tag name, a commit id, or any identifier
                allowed by Git.
            custom_revision (`str`, *optional*, defaults to `"main"`):
                The specific model version to use. It can be a branch name, a tag name, or a commit id similar to
                `revision` when loading a custom pipeline from the Hub. It can be a 🤗 Diffusers version when loading a
                custom pipeline from GitHub, otherwise it defaults to `"main"` when loading from the Hub.
            mirror (`str`, *optional*):
                Mirror source to resolve accessibility issues if you’re downloading a model in China. We do not
                guarantee the timeliness or safety of the source, and you should refer to the mirror site for more
                information.
            max_memory (`Dict`, *optional*):
                A dictionary device identifier for the maximum memory. Will default to the maximum memory available for
                each NPU and the available CPU RAM if unset.
            use_safetensors (`bool`, *optional*, defaults to `None`):
                If set to `None`, the safetensors weights are downloaded if they're available **and** if the
                safetensors library is installed. If set to `True`, the model is forcibly loaded from safetensors
                weights. If set to `False`, safetensors weights are not loaded.
            kwargs (remaining dictionary of keyword arguments, *optional*):
                Can be used to overwrite load and saveable variables (the pipeline components of the specific pipeline
                class). The overwritten components are passed directly to the pipelines `__init__` method. See example
                below for more information.
            variant (`str`, *optional*):
                Load weights from a specified variant filename such as `"fp16"` or `"ema"`. This is ignored when
                loading `from_flax`.

        <Tip>

        To use private or [gated](https://huggingface.co/docs/hub/models-gated#gated-models) models, log-in with
        `huggingface-cli login`.

        </Tip>

        Examples:

        ```py
        >>> from mindone.diffusers import AutoPipelineForImage2Image

        >>> pipeline = AutoPipelineForImage2Image.from_pretrained("runwayml/stable-diffusion-v1-5")
        >>> image = pipeline(prompt, image)[0][0]
        ```
        """
        cache_dir = kwargs.pop("cache_dir", None)
        force_download = kwargs.pop("force_download", False)
        proxies = kwargs.pop("proxies", None)
        token = kwargs.pop("token", None)
        local_files_only = kwargs.pop("local_files_only", False)
        revision = kwargs.pop("revision", None)

        load_config_kwargs = {
            "cache_dir": cache_dir,
            "force_download": force_download,
            "proxies": proxies,
            "token": token,
            "local_files_only": local_files_only,
            "revision": revision,
        }

        config = cls.load_config(pretrained_model_or_path, **load_config_kwargs)
        orig_class_name = config["_class_name"]

        # the `orig_class_name` can be:
        # `- *Pipeline` (for regular text-to-image checkpoint)
        # `- *Img2ImgPipeline` (for refiner checkpoint)
        to_replace = "Img2ImgPipeline" if "Img2Img" in config["_class_name"] else "Pipeline"

        if "controlnet" in kwargs:
            orig_class_name = orig_class_name.replace(to_replace, "ControlNet" + to_replace)
        if "enable_pag" in kwargs:
            enable_pag = kwargs.pop("enable_pag")
            if enable_pag:
                orig_class_name = orig_class_name.replace(to_replace, "PAG" + to_replace)

        image_2_image_cls = _get_task_class(AUTO_IMAGE2IMAGE_PIPELINES_MAPPING, orig_class_name)

        kwargs = {**load_config_kwargs, **kwargs}
        return image_2_image_cls.from_pretrained(pretrained_model_or_path, **kwargs)

    @classmethod
    def from_pipe(cls, pipeline, **kwargs):
        r"""
        Instantiates a image-to-image Pytorch diffusion pipeline from another instantiated diffusion pipeline class.

        The from_pipe() method takes care of returning the correct pipeline class instance by finding the
        image-to-image pipeline linked to the pipeline class using pattern matching on pipeline class name.

        All the modules the pipeline contains will be used to initialize the new pipeline without reallocating
        additional memory.

        The pipeline is set in evaluation mode (`model.eval()`) by default.

        Parameters:
            pipeline (`DiffusionPipeline`):
                an instantiated `DiffusionPipeline` object

        Examples:

        ```py
        >>> from mindone.diffusers import AutoPipelineForText2Image, AutoPipelineForImage2Image

        >>> pipe_t2i = AutoPipelineForText2Image.from_pretrained(
        ...     "runwayml/stable-diffusion-v1-5", requires_safety_checker=False
        ... )

        >>> pipe_i2i = AutoPipelineForImage2Image.from_pipe(pipe_t2i)
        >>> image = pipe_i2i(prompt, image)[0][0]
        ```
        """

        original_config = dict(pipeline.config)
        original_cls_name = pipeline.__class__.__name__

        # derive the pipeline class to instantiate
        image_2_image_cls = _get_task_class(AUTO_IMAGE2IMAGE_PIPELINES_MAPPING, original_cls_name)

        if "controlnet" in kwargs:
            if kwargs["controlnet"] is not None:
                to_replace = "Img2ImgPipeline"
                if "PAG" in image_2_image_cls.__name__:
                    to_replace = "PAG" + to_replace
                image_2_image_cls = _get_task_class(
                    AUTO_IMAGE2IMAGE_PIPELINES_MAPPING,
                    image_2_image_cls.__name__.replace("ControlNet", "").replace(to_replace, "ControlNet" + to_replace),
                )
            else:
                image_2_image_cls = _get_task_class(
                    AUTO_IMAGE2IMAGE_PIPELINES_MAPPING,
                    image_2_image_cls.__name__.replace("ControlNet", ""),
                )

        if "enable_pag" in kwargs:
            enable_pag = kwargs.pop("enable_pag")
            if enable_pag:
                image_2_image_cls = _get_task_class(
                    AUTO_IMAGE2IMAGE_PIPELINES_MAPPING,
                    image_2_image_cls.__name__.replace("PAG", "").replace("Img2ImgPipeline", "PAGImg2ImgPipeline"),
                )
            else:
                image_2_image_cls = _get_task_class(
                    AUTO_IMAGE2IMAGE_PIPELINES_MAPPING,
                    image_2_image_cls.__name__.replace("PAG", ""),
                )

        # define expected module and optional kwargs given the pipeline signature
        expected_modules, optional_kwargs = image_2_image_cls._get_signature_keys(image_2_image_cls)

        pretrained_model_name_or_path = original_config.pop("_name_or_path", None)

        # allow users pass modules in `kwargs` to override the original pipeline's components
        passed_class_obj = {k: kwargs.pop(k) for k in expected_modules if k in kwargs}
        original_class_obj = {
            k: pipeline.components[k]
            for k, v in pipeline.components.items()
            if k in expected_modules and k not in passed_class_obj
        }

        # allow users pass optional kwargs to override the original pipelines config attribute
        passed_pipe_kwargs = {k: kwargs.pop(k) for k in optional_kwargs if k in kwargs}
        original_pipe_kwargs = {
            k: original_config[k]
            for k, v in original_config.items()
            if k in optional_kwargs and k not in passed_pipe_kwargs
        }

        # config attribute that were not expected by original pipeline is stored as its private attribute
        # we will pass them as optional arguments if they can be accepted by the pipeline
        additional_pipe_kwargs = [
            k[1:]
            for k in original_config.keys()
            if k.startswith("_") and k[1:] in optional_kwargs and k[1:] not in passed_pipe_kwargs
        ]
        for k in additional_pipe_kwargs:
            original_pipe_kwargs[k] = original_config.pop(f"_{k}")

        image_2_image_kwargs = {**passed_class_obj, **original_class_obj, **passed_pipe_kwargs, **original_pipe_kwargs}

        # store unused config as private attribute
        unused_original_config = {
            f"{'' if k.startswith('_') else '_'}{k}": original_config[k]
            for k, v in original_config.items()
            if k not in image_2_image_kwargs
        }

        missing_modules = set(expected_modules) - set(pipeline._optional_components) - set(image_2_image_kwargs.keys())

        if len(missing_modules) > 0:
            raise ValueError(
                f"Pipeline {image_2_image_cls} expected {expected_modules}, but only {set(list(passed_class_obj.keys()) + list(original_class_obj.keys()))} were passed"  # noqa: E501
            )

        model = image_2_image_cls(**image_2_image_kwargs)
        model.register_to_config(_name_or_path=pretrained_model_name_or_path)
        model.register_to_config(**unused_original_config)

        return model


class AutoPipelineForInpainting(ConfigMixin):
    r"""

    [`AutoPipelineForInpainting`] is a generic pipeline class that instantiates an inpainting pipeline class. The
    specific underlying pipeline class is automatically selected from either the
    [`~AutoPipelineForInpainting.from_pretrained`] or [`~AutoPipelineForInpainting.from_pipe`] methods.

    This class cannot be instantiated using `__init__()` (throws an error).

    Class attributes:

        - **config_name** (`str`) -- The configuration filename that stores the class and module names of all the
          diffusion pipeline's components.

    """

    config_name = "model_index.json"

    def __init__(self, *args, **kwargs):
        raise EnvironmentError(
            f"{self.__class__.__name__} is designed to be instantiated "
            f"using the `{self.__class__.__name__}.from_pretrained(pretrained_model_name_or_path)` or "
            f"`{self.__class__.__name__}.from_pipe(pipeline)` methods."
        )

    @classmethod
    @validate_hf_hub_args
    def from_pretrained(cls, pretrained_model_or_path, **kwargs):
        r"""
        Instantiates a inpainting MindSpore diffusion pipeline from pretrained pipeline weight.

        The from_pretrained() method takes care of returning the correct pipeline class instance by:
            1. Detect the pipeline class of the pretrained_model_or_path based on the _class_name property of its
               config object
            2. Find the inpainting pipeline linked to the pipeline class using pattern matching on pipeline class name.

        If a `controlnet` argument is passed, it will instantiate a [`StableDiffusionControlNetInpaintPipeline`]
        object.

        The pipeline is set in evaluation mode (`model.eval()`) by default.

        If you get the error message below, you need to finetune the weights for your downstream task:

        ```
        Some weights of UNet2DConditionModel were not initialized from the model checkpoint at runwayml/stable-diffusion-v1-5 and are newly initialized because the shapes did not match:  # noqa: E501
        - conv_in.weight: found shape [320, 4, 3, 3] in the checkpoint and [320, 9, 3, 3] in the model instantiated
        You should probably TRAIN this model on a down-stream task to be able to use it for predictions and inference.
        ```

        Parameters:
            pretrained_model_or_path (`str` or `os.PathLike`, *optional*):
                Can be either:

                    - A string, the *repo id* (for example `CompVis/ldm-text2im-large-256`) of a pretrained pipeline
                      hosted on the Hub.
                    - A path to a *directory* (for example `./my_pipeline_directory/`) containing pipeline weights
                      saved using
                    [`~DiffusionPipeline.save_pretrained`].
            mindspore_dtype (`str` or `mindspore.dtype`, *optional*):
                Override the default `mindspore.dtype` and load the model with another dtype. If "auto" is passed, the
                dtype is automatically derived from the model's weights.
            force_download (`bool`, *optional*, defaults to `False`):
                Whether or not to force the (re-)download of the model weights and configuration files, overriding the
                cached versions if they exist.
            cache_dir (`Union[str, os.PathLike]`, *optional*):
                Path to a directory where a downloaded pretrained model configuration is cached if the standard cache
                is not used.

            proxies (`Dict[str, str]`, *optional*):
                A dictionary of proxy servers to use by protocol or endpoint, for example, `{'http': 'foo.bar:3128',
                'http://hostname': 'foo.bar:4012'}`. The proxies are used on each request.
            output_loading_info(`bool`, *optional*, defaults to `False`):
                Whether or not to also return a dictionary containing missing keys, unexpected keys and error messages.
            local_files_only (`bool`, *optional*, defaults to `False`):
                Whether to only load local model weights and configuration files or not. If set to `True`, the model
                won't be downloaded from the Hub.
            token (`str` or *bool*, *optional*):
                The token to use as HTTP bearer authorization for remote files. If `True`, the token generated from
                `diffusers-cli login` (stored in `~/.huggingface`) is used.
            revision (`str`, *optional*, defaults to `"main"`):
                The specific model version to use. It can be a branch name, a tag name, a commit id, or any identifier
                allowed by Git.
            custom_revision (`str`, *optional*, defaults to `"main"`):
                The specific model version to use. It can be a branch name, a tag name, or a commit id similar to
                `revision` when loading a custom pipeline from the Hub. It can be a 🤗 Diffusers version when loading a
                custom pipeline from GitHub, otherwise it defaults to `"main"` when loading from the Hub.
            mirror (`str`, *optional*):
                Mirror source to resolve accessibility issues if you’re downloading a model in China. We do not
                guarantee the timeliness or safety of the source, and you should refer to the mirror site for more
                information.
            max_memory (`Dict`, *optional*):
                A dictionary device identifier for the maximum memory. Will default to the maximum memory available for
                each NPU and the available CPU RAM if unset.
            use_safetensors (`bool`, *optional*, defaults to `None`):
                If set to `None`, the safetensors weights are downloaded if they're available **and** if the
                safetensors library is installed. If set to `True`, the model is forcibly loaded from safetensors
                weights. If set to `False`, safetensors weights are not loaded.
            kwargs (remaining dictionary of keyword arguments, *optional*):
                Can be used to overwrite load and saveable variables (the pipeline components of the specific pipeline
                class). The overwritten components are passed directly to the pipelines `__init__` method. See example
                below for more information.
            variant (`str`, *optional*):
                Load weights from a specified variant filename such as `"fp16"` or `"ema"`. This is ignored when
                loading `from_flax`.

        <Tip>

        To use private or [gated](https://huggingface.co/docs/hub/models-gated#gated-models) models, log-in with
        `huggingface-cli login`.

        </Tip>

        Examples:

        ```py
        >>> from mindone.diffusers import AutoPipelineForInpainting

        >>> pipeline = AutoPipelineForInpainting.from_pretrained("runwayml/stable-diffusion-v1-5")
        >>> image = pipeline(prompt, image=init_image, mask_image=mask_image)[0][0]
        ```
        """
        cache_dir = kwargs.pop("cache_dir", None)
        force_download = kwargs.pop("force_download", False)
        proxies = kwargs.pop("proxies", None)
        token = kwargs.pop("token", None)
        local_files_only = kwargs.pop("local_files_only", False)
        revision = kwargs.pop("revision", None)

        load_config_kwargs = {
            "cache_dir": cache_dir,
            "force_download": force_download,
            "proxies": proxies,
            "token": token,
            "local_files_only": local_files_only,
            "revision": revision,
        }

        config = cls.load_config(pretrained_model_or_path, **load_config_kwargs)
        orig_class_name = config["_class_name"]

        # The `orig_class_name`` can be:
        # `- *InpaintPipeline` (for inpaint-specific checkpoint)
        #  - or *Pipeline (for regular text-to-image checkpoint)
        to_replace = "InpaintPipeline" if "Inpaint" in config["_class_name"] else "Pipeline"

        if "controlnet" in kwargs:
            orig_class_name = orig_class_name.replace(to_replace, "ControlNet" + to_replace)
        if "enable_pag" in kwargs:
            enable_pag = kwargs.pop("enable_pag")
            if enable_pag:
                orig_class_name = orig_class_name.replace(to_replace, "PAG" + to_replace)
        inpainting_cls = _get_task_class(AUTO_INPAINT_PIPELINES_MAPPING, orig_class_name)

        kwargs = {**load_config_kwargs, **kwargs}
        return inpainting_cls.from_pretrained(pretrained_model_or_path, **kwargs)

    @classmethod
    def from_pipe(cls, pipeline, **kwargs):
        r"""
        Instantiates a inpainting MindSpore diffusion pipeline from another instantiated diffusion pipeline class.

        The from_pipe() method takes care of returning the correct pipeline class instance by finding the inpainting
        pipeline linked to the pipeline class using pattern matching on pipeline class name.

        All the modules the pipeline class contain will be used to initialize the new pipeline without reallocating
        additional memory.

        The pipeline is set in evaluation mode (`model.eval()`) by default.

        Parameters:
            pipeline (`DiffusionPipeline`):
                an instantiated `DiffusionPipeline` object

        Examples:

        ```py
        >>> from mindone.diffusers import AutoPipelineForText2Image, AutoPipelineForInpainting

        >>> pipe_t2i = AutoPipelineForText2Image.from_pretrained(
        ...     "DeepFloyd/IF-I-XL-v1.0", requires_safety_checker=False
        ... )

        >>> pipe_inpaint = AutoPipelineForInpainting.from_pipe(pipe_t2i)
        >>> image = pipe_inpaint(prompt, image=init_image, mask_image=mask_image)[0][0]
        ```
        """
        original_config = dict(pipeline.config)
        original_cls_name = pipeline.__class__.__name__

        # derive the pipeline class to instantiate
        inpainting_cls = _get_task_class(AUTO_INPAINT_PIPELINES_MAPPING, original_cls_name)

        if "controlnet" in kwargs:
            if kwargs["controlnet"] is not None:
                inpainting_cls = _get_task_class(
                    AUTO_INPAINT_PIPELINES_MAPPING,
                    inpainting_cls.__name__.replace("ControlNet", "").replace(
                        "InpaintPipeline", "ControlNetInpaintPipeline"
                    ),
                )
            else:
                inpainting_cls = _get_task_class(
                    AUTO_INPAINT_PIPELINES_MAPPING,
                    inpainting_cls.__name__.replace("ControlNetInpaintPipeline", "InpaintPipeline"),
                )

        if "enable_pag" in kwargs:
            enable_pag = kwargs.pop("enable_pag")
            if enable_pag:
                inpainting_cls = _get_task_class(
                    AUTO_INPAINT_PIPELINES_MAPPING,
                    inpainting_cls.__name__.replace("PAG", "").replace("InpaintPipeline", "PAGInpaintPipeline"),
                )
            else:
                inpainting_cls = _get_task_class(
                    AUTO_INPAINT_PIPELINES_MAPPING,
                    inpainting_cls.__name__.replace("PAGInpaintPipeline", "InpaintPipeline"),
                )

        # define expected module and optional kwargs given the pipeline signature
        expected_modules, optional_kwargs = inpainting_cls._get_signature_keys(inpainting_cls)

        pretrained_model_name_or_path = original_config.pop("_name_or_path", None)

        # allow users pass modules in `kwargs` to override the original pipeline's components
        passed_class_obj = {k: kwargs.pop(k) for k in expected_modules if k in kwargs}
        original_class_obj = {
            k: pipeline.components[k]
            for k, v in pipeline.components.items()
            if k in expected_modules and k not in passed_class_obj
        }

        # allow users pass optional kwargs to override the original pipelines config attribute
        passed_pipe_kwargs = {k: kwargs.pop(k) for k in optional_kwargs if k in kwargs}
        original_pipe_kwargs = {
            k: original_config[k]
            for k, v in original_config.items()
            if k in optional_kwargs and k not in passed_pipe_kwargs
        }

        # config that were not expected by original pipeline is stored as private attribute
        # we will pass them as optional arguments if they can be accepted by the pipeline
        additional_pipe_kwargs = [
            k[1:]
            for k in original_config.keys()
            if k.startswith("_") and k[1:] in optional_kwargs and k[1:] not in passed_pipe_kwargs
        ]
        for k in additional_pipe_kwargs:
            original_pipe_kwargs[k] = original_config.pop(f"_{k}")

        inpainting_kwargs = {**passed_class_obj, **original_class_obj, **passed_pipe_kwargs, **original_pipe_kwargs}

        # store unused config as private attribute
        unused_original_config = {
            f"{'' if k.startswith('_') else '_'}{k}": original_config[k]
            for k, v in original_config.items()
            if k not in inpainting_kwargs
        }

        missing_modules = set(expected_modules) - set(pipeline._optional_components) - set(inpainting_kwargs.keys())

        if len(missing_modules) > 0:
            raise ValueError(
                f"Pipeline {inpainting_cls} expected {expected_modules}, but only {set(list(passed_class_obj.keys()) + list(original_class_obj.keys()))} were passed"  # noqa: E501
            )

        model = inpainting_cls(**inpainting_kwargs)
        model.register_to_config(_name_or_path=pretrained_model_name_or_path)
        model.register_to_config(**unused_original_config)

        return model<|MERGE_RESOLUTION|>--- conflicted
+++ resolved
@@ -19,11 +19,8 @@
 
 from ..configuration_utils import ConfigMixin
 from ..utils import is_sentencepiece_available
-<<<<<<< HEAD
+from .aura_flow import AuraFlowPipeline
 from .cogview3 import CogView3PlusPipeline
-=======
-from .aura_flow import AuraFlowPipeline
->>>>>>> 72ba26e6
 from .controlnet import (
     StableDiffusionControlNetImg2ImgPipeline,
     StableDiffusionControlNetInpaintPipeline,
