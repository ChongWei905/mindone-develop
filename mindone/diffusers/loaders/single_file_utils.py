# coding=utf-8
# Copyright 2024 The HuggingFace Inc. team.
#
# Licensed under the Apache License, Version 2.0 (the "License");
# you may not use this file except in compliance with the License.
# You may obtain a copy of the License at
#
#     http://www.apache.org/licenses/LICENSE-2.0
#
# Unless required by applicable law or agreed to in writing, software
# distributed under the License is distributed on an "AS IS" BASIS,
# WITHOUT WARRANTIES OR CONDITIONS OF ANY KIND, either express or implied.
# See the License for the specific language governing permissions and
# limitations under the License.
"""Conversion script for the Stable Diffusion checkpoints."""

import copy
import os
import re
from io import BytesIO
from urllib.parse import urlparse

import requests
import yaml

import mindspore as ms
from mindspore import Parameter, ops

from ..models.modeling_utils import _convert_state_dict, load_state_dict
from ..schedulers import (
    DDIMScheduler,
    DPMSolverMultistepScheduler,
    EDMDPMSolverMultistepScheduler,
    EulerAncestralDiscreteScheduler,
    EulerDiscreteScheduler,
    HeunDiscreteScheduler,
    LMSDiscreteScheduler,
    PNDMScheduler,
)
from ..utils import SAFETENSORS_WEIGHTS_NAME, WEIGHTS_NAME, deprecate, is_transformers_available, logging
from ..utils.hub_utils import _get_model_file

if is_transformers_available():
    from transformers import AutoImageProcessor

logger = logging.get_logger(__name__)  # pylint: disable=invalid-name

CHECKPOINT_KEY_NAMES = {
    "v2": "model.diffusion_model.input_blocks.2.1.transformer_blocks.0.attn2.to_k.weight",
    "xl_base": "conditioner.embedders.1.model.transformer.resblocks.9.mlp.c_proj.bias",
    "xl_refiner": "conditioner.embedders.0.model.transformer.resblocks.9.mlp.c_proj.bias",
    "upscale": "model.diffusion_model.input_blocks.10.0.skip_connection.bias",
    "controlnet": [
        "control_model.time_embed.0.weight",
        "controlnet_cond_embedding.conv_in.weight",
    ],
    # TODO: find non-Diffusers keys for controlnet_xl
    "controlnet_xl": "add_embedding.linear_1.weight",
    "controlnet_xl_large": "down_blocks.1.attentions.0.transformer_blocks.0.attn1.to_k.weight",
    "controlnet_xl_mid": "down_blocks.1.attentions.0.norm.weight",
    "playground-v2-5": "edm_mean",
    "inpainting": "model.diffusion_model.input_blocks.0.0.weight",
    "clip": "cond_stage_model.transformer.text_model.embeddings.position_embedding.weight",
    "clip_sdxl": "conditioner.embedders.0.transformer.text_model.embeddings.position_embedding.weight",
    "clip_sd3": "text_encoders.clip_l.transformer.text_model.embeddings.position_embedding.weight",
    "open_clip": "cond_stage_model.model.token_embedding.weight",
    "open_clip_sdxl": "conditioner.embedders.1.model.positional_embedding",
    "open_clip_sdxl_refiner": "conditioner.embedders.0.model.text_projection",
    "open_clip_sd3": "text_encoders.clip_g.transformer.text_model.embeddings.position_embedding.weight",
    "stable_cascade_stage_b": "down_blocks.1.0.channelwise.0.weight",
    "stable_cascade_stage_c": "clip_txt_mapper.weight",
<<<<<<< HEAD
    "sd3": [
        "joint_blocks.0.context_block.adaLN_modulation.1.bias",
        "model.diffusion_model.joint_blocks.0.context_block.adaLN_modulation.1.bias",
    ],
    "sd35_large": [
        "joint_blocks.37.x_block.mlp.fc1.weight",
        "model.diffusion_model.joint_blocks.37.x_block.mlp.fc1.weight",
    ],
=======
    "sd3": "model.diffusion_model.joint_blocks.0.context_block.adaLN_modulation.1.bias",
    "sd35_large": "model.diffusion_model.joint_blocks.37.x_block.mlp.fc1.weight",
>>>>>>> 9c32b2ae
    "animatediff": "down_blocks.0.motion_modules.0.temporal_transformer.transformer_blocks.0.attention_blocks.0.pos_encoder.pe",
    "animatediff_v2": "mid_block.motion_modules.0.temporal_transformer.norm.bias",
    "animatediff_sdxl_beta": "up_blocks.2.motion_modules.0.temporal_transformer.norm.weight",
    "animatediff_scribble": "controlnet_cond_embedding.conv_in.weight",
    "animatediff_rgb": "controlnet_cond_embedding.weight",
    "flux": [
        "double_blocks.0.img_attn.norm.key_norm.scale",
        "model.diffusion_model.double_blocks.0.img_attn.norm.key_norm.scale",
    ],
    "ltx-video": [
        "model.diffusion_model.patchify_proj.weight",
        "model.diffusion_model.transformer_blocks.27.scale_shift_table",
        "patchify_proj.weight",
        "transformer_blocks.27.scale_shift_table",
        "vae.per_channel_statistics.mean-of-means",
    ],
    "autoencoder-dc": "decoder.stages.1.op_list.0.main.conv.conv.bias",
    "autoencoder-dc-sana": "encoder.project_in.conv.bias",
    "mochi-1-preview": ["model.diffusion_model.blocks.0.attn.qkv_x.weight", "blocks.0.attn.qkv_x.weight"],
    "hunyuan-video": "txt_in.individual_token_refiner.blocks.0.adaLN_modulation.1.bias",
}

DIFFUSERS_DEFAULT_PIPELINE_PATHS = {
    "xl_base": {"pretrained_model_name_or_path": "stabilityai/stable-diffusion-xl-base-1.0"},
    "xl_refiner": {"pretrained_model_name_or_path": "stabilityai/stable-diffusion-xl-refiner-1.0"},
    "xl_inpaint": {"pretrained_model_name_or_path": "diffusers/stable-diffusion-xl-1.0-inpainting-0.1"},
    "playground-v2-5": {"pretrained_model_name_or_path": "playgroundai/playground-v2.5-1024px-aesthetic"},
    "upscale": {"pretrained_model_name_or_path": "stabilityai/stable-diffusion-x4-upscaler"},
    "inpainting": {"pretrained_model_name_or_path": "stable-diffusion-v1-5/stable-diffusion-inpainting"},
    "inpainting_v2": {"pretrained_model_name_or_path": "stabilityai/stable-diffusion-2-inpainting"},
    "controlnet": {"pretrained_model_name_or_path": "lllyasviel/control_v11p_sd15_canny"},
    "controlnet_xl_large": {"pretrained_model_name_or_path": "diffusers/controlnet-canny-sdxl-1.0"},
    "controlnet_xl_mid": {"pretrained_model_name_or_path": "diffusers/controlnet-canny-sdxl-1.0-mid"},
    "controlnet_xl_small": {"pretrained_model_name_or_path": "diffusers/controlnet-canny-sdxl-1.0-small"},
    "v2": {"pretrained_model_name_or_path": "stabilityai/stable-diffusion-2-1"},
    "v1": {"pretrained_model_name_or_path": "stable-diffusion-v1-5/stable-diffusion-v1-5"},
    "stable_cascade_stage_b": {"pretrained_model_name_or_path": "stabilityai/stable-cascade", "subfolder": "decoder"},
    "stable_cascade_stage_b_lite": {
        "pretrained_model_name_or_path": "stabilityai/stable-cascade",
        "subfolder": "decoder_lite",
    },
    "stable_cascade_stage_c": {
        "pretrained_model_name_or_path": "stabilityai/stable-cascade-prior",
        "subfolder": "prior",
    },
    "stable_cascade_stage_c_lite": {
        "pretrained_model_name_or_path": "stabilityai/stable-cascade-prior",
        "subfolder": "prior_lite",
    },
    "sd3": {
        "pretrained_model_name_or_path": "stabilityai/stable-diffusion-3-medium-diffusers",
    },
    "sd35_large": {
        "pretrained_model_name_or_path": "stabilityai/stable-diffusion-3.5-large",
    },
<<<<<<< HEAD
    "sd35_medium": {
        "pretrained_model_name_or_path": "stabilityai/stable-diffusion-3.5-medium",
    },
=======
>>>>>>> 9c32b2ae
    "animatediff_v1": {"pretrained_model_name_or_path": "guoyww/animatediff-motion-adapter-v1-5"},
    "animatediff_v2": {"pretrained_model_name_or_path": "guoyww/animatediff-motion-adapter-v1-5-2"},
    "animatediff_v3": {"pretrained_model_name_or_path": "guoyww/animatediff-motion-adapter-v1-5-3"},
    "animatediff_sdxl_beta": {"pretrained_model_name_or_path": "guoyww/animatediff-motion-adapter-sdxl-beta"},
    "animatediff_scribble": {"pretrained_model_name_or_path": "guoyww/animatediff-sparsectrl-scribble"},
    "animatediff_rgb": {"pretrained_model_name_or_path": "guoyww/animatediff-sparsectrl-rgb"},
    "flux-dev": {"pretrained_model_name_or_path": "black-forest-labs/FLUX.1-dev"},
    "flux-fill": {"pretrained_model_name_or_path": "black-forest-labs/FLUX.1-Fill-dev"},
    "flux-depth": {"pretrained_model_name_or_path": "black-forest-labs/FLUX.1-Depth-dev"},
    "flux-schnell": {"pretrained_model_name_or_path": "black-forest-labs/FLUX.1-schnell"},
    "ltx-video": {"pretrained_model_name_or_path": "diffusers/LTX-Video-0.9.0"},
    "ltx-video-0.9.1": {"pretrained_model_name_or_path": "diffusers/LTX-Video-0.9.1"},
    "autoencoder-dc-f128c512": {"pretrained_model_name_or_path": "mit-han-lab/dc-ae-f128c512-mix-1.0-diffusers"},
    "autoencoder-dc-f64c128": {"pretrained_model_name_or_path": "mit-han-lab/dc-ae-f64c128-mix-1.0-diffusers"},
    "autoencoder-dc-f32c32": {"pretrained_model_name_or_path": "mit-han-lab/dc-ae-f32c32-mix-1.0-diffusers"},
    "autoencoder-dc-f32c32-sana": {"pretrained_model_name_or_path": "mit-han-lab/dc-ae-f32c32-sana-1.0-diffusers"},
    "mochi-1-preview": {"pretrained_model_name_or_path": "genmo/mochi-1-preview"},
    "hunyuan-video": {"pretrained_model_name_or_path": "hunyuanvideo-community/HunyuanVideo"},
}

# Use to configure model sample size when original config is provided
DIFFUSERS_TO_LDM_DEFAULT_IMAGE_SIZE_MAP = {
    "xl_base": 1024,
    "xl_refiner": 1024,
    "xl_inpaint": 1024,
    "playground-v2-5": 1024,
    "upscale": 512,
    "inpainting": 512,
    "inpainting_v2": 512,
    "controlnet": 512,
    "v2": 768,
    "v1": 512,
}

DIFFUSERS_TO_LDM_MAPPING = {
    "unet": {
        "layers": {
            "time_embedding.linear_1.weight": "time_embed.0.weight",
            "time_embedding.linear_1.bias": "time_embed.0.bias",
            "time_embedding.linear_2.weight": "time_embed.2.weight",
            "time_embedding.linear_2.bias": "time_embed.2.bias",
            "conv_in.weight": "input_blocks.0.0.weight",
            "conv_in.bias": "input_blocks.0.0.bias",
            "conv_norm_out.weight": "out.0.weight",
            "conv_norm_out.bias": "out.0.bias",
            "conv_out.weight": "out.2.weight",
            "conv_out.bias": "out.2.bias",
        },
        "class_embed_type": {
            "class_embedding.linear_1.weight": "label_emb.0.0.weight",
            "class_embedding.linear_1.bias": "label_emb.0.0.bias",
            "class_embedding.linear_2.weight": "label_emb.0.2.weight",
            "class_embedding.linear_2.bias": "label_emb.0.2.bias",
        },
        "addition_embed_type": {
            "add_embedding.linear_1.weight": "label_emb.0.0.weight",
            "add_embedding.linear_1.bias": "label_emb.0.0.bias",
            "add_embedding.linear_2.weight": "label_emb.0.2.weight",
            "add_embedding.linear_2.bias": "label_emb.0.2.bias",
        },
    },
    "controlnet": {
        "layers": {
            "time_embedding.linear_1.weight": "time_embed.0.weight",
            "time_embedding.linear_1.bias": "time_embed.0.bias",
            "time_embedding.linear_2.weight": "time_embed.2.weight",
            "time_embedding.linear_2.bias": "time_embed.2.bias",
            "conv_in.weight": "input_blocks.0.0.weight",
            "conv_in.bias": "input_blocks.0.0.bias",
            "controlnet_cond_embedding.conv_in.weight": "input_hint_block.0.weight",
            "controlnet_cond_embedding.conv_in.bias": "input_hint_block.0.bias",
            "controlnet_cond_embedding.conv_out.weight": "input_hint_block.14.weight",
            "controlnet_cond_embedding.conv_out.bias": "input_hint_block.14.bias",
        },
        "class_embed_type": {
            "class_embedding.linear_1.weight": "label_emb.0.0.weight",
            "class_embedding.linear_1.bias": "label_emb.0.0.bias",
            "class_embedding.linear_2.weight": "label_emb.0.2.weight",
            "class_embedding.linear_2.bias": "label_emb.0.2.bias",
        },
        "addition_embed_type": {
            "add_embedding.linear_1.weight": "label_emb.0.0.weight",
            "add_embedding.linear_1.bias": "label_emb.0.0.bias",
            "add_embedding.linear_2.weight": "label_emb.0.2.weight",
            "add_embedding.linear_2.bias": "label_emb.0.2.bias",
        },
    },
    "vae": {
        "encoder.conv_in.weight": "encoder.conv_in.weight",
        "encoder.conv_in.bias": "encoder.conv_in.bias",
        "encoder.conv_out.weight": "encoder.conv_out.weight",
        "encoder.conv_out.bias": "encoder.conv_out.bias",
        "encoder.conv_norm_out.weight": "encoder.norm_out.weight",
        "encoder.conv_norm_out.bias": "encoder.norm_out.bias",
        "decoder.conv_in.weight": "decoder.conv_in.weight",
        "decoder.conv_in.bias": "decoder.conv_in.bias",
        "decoder.conv_out.weight": "decoder.conv_out.weight",
        "decoder.conv_out.bias": "decoder.conv_out.bias",
        "decoder.conv_norm_out.weight": "decoder.norm_out.weight",
        "decoder.conv_norm_out.bias": "decoder.norm_out.bias",
        "quant_conv.weight": "quant_conv.weight",
        "quant_conv.bias": "quant_conv.bias",
        "post_quant_conv.weight": "post_quant_conv.weight",
        "post_quant_conv.bias": "post_quant_conv.bias",
    },
    "openclip": {
        "layers": {
            "text_model.embeddings.position_embedding.weight": "positional_embedding",
            "text_model.embeddings.token_embedding.weight": "token_embedding.weight",
            "text_model.final_layer_norm.weight": "ln_final.weight",
            "text_model.final_layer_norm.bias": "ln_final.bias",
            "text_projection.weight": "text_projection",
        },
        "transformer": {
            "text_model.encoder.layers.": "resblocks.",
            "layer_norm1": "ln_1",
            "layer_norm2": "ln_2",
            ".fc1.": ".c_fc.",
            ".fc2.": ".c_proj.",
            ".self_attn": ".attn",
            "transformer.text_model.final_layer_norm.": "ln_final.",
            "transformer.text_model.embeddings.token_embedding.weight": "token_embedding.weight",
            "transformer.text_model.embeddings.position_embedding.weight": "positional_embedding",
        },
    },
}

SD_2_TEXT_ENCODER_KEYS_TO_IGNORE = [
    "cond_stage_model.model.transformer.resblocks.23.attn.in_proj_bias",
    "cond_stage_model.model.transformer.resblocks.23.attn.in_proj_weight",
    "cond_stage_model.model.transformer.resblocks.23.attn.out_proj.bias",
    "cond_stage_model.model.transformer.resblocks.23.attn.out_proj.weight",
    "cond_stage_model.model.transformer.resblocks.23.ln_1.bias",
    "cond_stage_model.model.transformer.resblocks.23.ln_1.weight",
    "cond_stage_model.model.transformer.resblocks.23.ln_2.bias",
    "cond_stage_model.model.transformer.resblocks.23.ln_2.weight",
    "cond_stage_model.model.transformer.resblocks.23.mlp.c_fc.bias",
    "cond_stage_model.model.transformer.resblocks.23.mlp.c_fc.weight",
    "cond_stage_model.model.transformer.resblocks.23.mlp.c_proj.bias",
    "cond_stage_model.model.transformer.resblocks.23.mlp.c_proj.weight",
    "cond_stage_model.model.text_projection",
]

# To support legacy scheduler_type argument
SCHEDULER_DEFAULT_CONFIG = {
    "beta_schedule": "scaled_linear",
    "beta_start": 0.00085,
    "beta_end": 0.012,
    "interpolation_type": "linear",
    "num_train_timesteps": 1000,
    "prediction_type": "epsilon",
    "sample_max_value": 1.0,
    "set_alpha_to_one": False,
    "skip_prk_steps": True,
    "steps_offset": 1,
    "timestep_spacing": "leading",
}

LDM_VAE_KEYS = ["first_stage_model.", "vae."]
LDM_VAE_DEFAULT_SCALING_FACTOR = 0.18215
PLAYGROUND_VAE_SCALING_FACTOR = 0.5
LDM_UNET_KEY = "model.diffusion_model."
LDM_CONTROLNET_KEY = "control_model."
LDM_CLIP_PREFIX_TO_REMOVE = [
    "cond_stage_model.transformer.",
    "conditioner.embedders.0.transformer.",
]
LDM_OPEN_CLIP_TEXT_PROJECTION_DIM = 1024
SCHEDULER_LEGACY_KWARGS = ["prediction_type", "scheduler_type"]

VALID_URL_PREFIXES = ["https://huggingface.co/", "huggingface.co/", "hf.co/", "https://hf.co/"]


class SingleFileComponentError(Exception):
    def __init__(self, message=None):
        self.message = message
        super().__init__(self.message)


def is_valid_url(url):
    result = urlparse(url)
    if result.scheme and result.netloc:
        return True

    return False


def _extract_repo_id_and_weights_name(pretrained_model_name_or_path):
    if not is_valid_url(pretrained_model_name_or_path):
        raise ValueError("Invalid `pretrained_model_name_or_path` provided. Please set it to a valid URL.")

    pattern = r"([^/]+)/([^/]+)/(?:blob/main/)?(.+)"
    weights_name = None
    repo_id = (None,)
    for prefix in VALID_URL_PREFIXES:
        pretrained_model_name_or_path = pretrained_model_name_or_path.replace(prefix, "")
    match = re.match(pattern, pretrained_model_name_or_path)
    if not match:
        logger.warning("Unable to identify the repo_id and weights_name from the provided URL.")
        return repo_id, weights_name

    repo_id = f"{match.group(1)}/{match.group(2)}"
    weights_name = match.group(3)

    return repo_id, weights_name


def _is_model_weights_in_cached_folder(cached_folder, name):
    pretrained_model_name_or_path = os.path.join(cached_folder, name)
    weights_exist = False

    for weights_name in [WEIGHTS_NAME, SAFETENSORS_WEIGHTS_NAME]:
        if os.path.isfile(os.path.join(pretrained_model_name_or_path, weights_name)):
            weights_exist = True

    return weights_exist


def _is_legacy_scheduler_kwargs(kwargs):
    return any(k in SCHEDULER_LEGACY_KWARGS for k in kwargs.keys())


def load_single_file_checkpoint(
    pretrained_model_link_or_path,
    force_download=False,
    proxies=None,
    token=None,
    cache_dir=None,
    local_files_only=None,
    revision=None,
):
    if os.path.isfile(pretrained_model_link_or_path):
        pretrained_model_link_or_path = pretrained_model_link_or_path
    else:
        repo_id, weights_name = _extract_repo_id_and_weights_name(pretrained_model_link_or_path)
        pretrained_model_link_or_path = _get_model_file(
            repo_id,
            weights_name=weights_name,
            force_download=force_download,
            cache_dir=cache_dir,
            proxies=proxies,
            local_files_only=local_files_only,
            token=token,
            revision=revision,
        )

    checkpoint = load_state_dict(pretrained_model_link_or_path)

    # some checkpoints contain the model state dict under a "state_dict" key
    while "state_dict" in checkpoint:
        checkpoint = checkpoint["state_dict"]

    return checkpoint


def fetch_original_config(original_config_file, local_files_only=False):
    if os.path.isfile(original_config_file):
        with open(original_config_file, "r") as fp:
            original_config_file = fp.read()

    elif is_valid_url(original_config_file):
        if local_files_only:
            raise ValueError(
                "`local_files_only` is set to True, but a URL was provided as `original_config_file`. "
                "Please provide a valid local file path."
            )

        original_config_file = BytesIO(requests.get(original_config_file).content)

    else:
        raise ValueError("Invalid `original_config_file` provided. Please set it to a valid file path or URL.")

    original_config = yaml.safe_load(original_config_file)

    return original_config


def is_clip_model(checkpoint):
    if CHECKPOINT_KEY_NAMES["clip"] in checkpoint:
        return True

    return False


def is_clip_sdxl_model(checkpoint):
    if CHECKPOINT_KEY_NAMES["clip_sdxl"] in checkpoint:
        return True

    return False


def is_clip_sd3_model(checkpoint):
    if CHECKPOINT_KEY_NAMES["clip_sd3"] in checkpoint:
        return True

    return False


def is_open_clip_model(checkpoint):
    if CHECKPOINT_KEY_NAMES["open_clip"] in checkpoint:
        return True

    return False


def is_open_clip_sdxl_model(checkpoint):
    if CHECKPOINT_KEY_NAMES["open_clip_sdxl"] in checkpoint:
        return True

    return False


def is_open_clip_sd3_model(checkpoint):
    if CHECKPOINT_KEY_NAMES["open_clip_sd3"] in checkpoint:
        return True

    return False


def is_open_clip_sdxl_refiner_model(checkpoint):
    if CHECKPOINT_KEY_NAMES["open_clip_sdxl_refiner"] in checkpoint:
        return True

    return False


def is_clip_model_in_single_file(class_obj, checkpoint):
    is_clip_in_checkpoint = any(
        [
            is_clip_model(checkpoint),
            is_clip_sd3_model(checkpoint),
            is_open_clip_model(checkpoint),
            is_open_clip_sdxl_model(checkpoint),
            is_open_clip_sdxl_refiner_model(checkpoint),
            is_open_clip_sd3_model(checkpoint),
        ]
    )
    if (
        class_obj.__name__ == "CLIPTextModel" or class_obj.__name__ == "CLIPTextModelWithProjection"
    ) and is_clip_in_checkpoint:
        return True

    return False


def infer_diffusers_model_type(checkpoint):
    if (
        CHECKPOINT_KEY_NAMES["inpainting"] in checkpoint
        and checkpoint[CHECKPOINT_KEY_NAMES["inpainting"]].shape[1] == 9
    ):
        if CHECKPOINT_KEY_NAMES["v2"] in checkpoint and checkpoint[CHECKPOINT_KEY_NAMES["v2"]].shape[-1] == 1024:
            model_type = "inpainting_v2"
        elif CHECKPOINT_KEY_NAMES["xl_base"] in checkpoint:
            model_type = "xl_inpaint"
        else:
            model_type = "inpainting"

    elif CHECKPOINT_KEY_NAMES["v2"] in checkpoint and checkpoint[CHECKPOINT_KEY_NAMES["v2"]].shape[-1] == 1024:
        model_type = "v2"

    elif CHECKPOINT_KEY_NAMES["playground-v2-5"] in checkpoint:
        model_type = "playground-v2-5"

    elif CHECKPOINT_KEY_NAMES["xl_base"] in checkpoint:
        model_type = "xl_base"

    elif CHECKPOINT_KEY_NAMES["xl_refiner"] in checkpoint:
        model_type = "xl_refiner"

    elif CHECKPOINT_KEY_NAMES["upscale"] in checkpoint:
        model_type = "upscale"

    elif any(key in checkpoint for key in CHECKPOINT_KEY_NAMES["controlnet"]):
        if CHECKPOINT_KEY_NAMES["controlnet_xl"] in checkpoint:
            if CHECKPOINT_KEY_NAMES["controlnet_xl_large"] in checkpoint:
                model_type = "controlnet_xl_large"
            elif CHECKPOINT_KEY_NAMES["controlnet_xl_mid"] in checkpoint:
                model_type = "controlnet_xl_mid"
            else:
                model_type = "controlnet_xl_small"
        else:
            model_type = "controlnet"

    elif CHECKPOINT_KEY_NAMES["controlnet"] in checkpoint:
        model_type = "controlnet"

    elif (
        CHECKPOINT_KEY_NAMES["stable_cascade_stage_c"] in checkpoint
        and checkpoint[CHECKPOINT_KEY_NAMES["stable_cascade_stage_c"]].shape[0] == 1536
    ):
        model_type = "stable_cascade_stage_c_lite"

    elif (
        CHECKPOINT_KEY_NAMES["stable_cascade_stage_c"] in checkpoint
        and checkpoint[CHECKPOINT_KEY_NAMES["stable_cascade_stage_c"]].shape[0] == 2048
    ):
        model_type = "stable_cascade_stage_c"

    elif (
        CHECKPOINT_KEY_NAMES["stable_cascade_stage_b"] in checkpoint
        and checkpoint[CHECKPOINT_KEY_NAMES["stable_cascade_stage_b"]].shape[-1] == 576
    ):
        model_type = "stable_cascade_stage_b_lite"

    elif (
        CHECKPOINT_KEY_NAMES["stable_cascade_stage_b"] in checkpoint
        and checkpoint[CHECKPOINT_KEY_NAMES["stable_cascade_stage_b"]].shape[-1] == 640
    ):
        model_type = "stable_cascade_stage_b"

<<<<<<< HEAD
    elif any(key in checkpoint for key in CHECKPOINT_KEY_NAMES["sd3"]) and any(
        checkpoint[key].shape[-1] == 9216 if key in checkpoint else False for key in CHECKPOINT_KEY_NAMES["sd3"]
    ):
        if "model.diffusion_model.pos_embed" in checkpoint:
            key = "model.diffusion_model.pos_embed"
        else:
            key = "pos_embed"

        if checkpoint[key].shape[1] == 36864:
            model_type = "sd3"
        elif checkpoint[key].shape[1] == 147456:
            model_type = "sd35_medium"

    elif any(key in checkpoint for key in CHECKPOINT_KEY_NAMES["sd35_large"]):
        model_type = "sd35_large"
=======
    elif CHECKPOINT_KEY_NAMES["sd3"] in checkpoint and checkpoint[CHECKPOINT_KEY_NAMES["sd3"]].shape[-1] == 9216:
        model_type = "sd3"
>>>>>>> 9c32b2ae

    elif CHECKPOINT_KEY_NAMES["sd35_large"] in checkpoint:
        model_type = "sd35_large"

    elif CHECKPOINT_KEY_NAMES["animatediff"] in checkpoint:
        if CHECKPOINT_KEY_NAMES["animatediff_scribble"] in checkpoint:
            model_type = "animatediff_scribble"

        elif CHECKPOINT_KEY_NAMES["animatediff_rgb"] in checkpoint:
            model_type = "animatediff_rgb"

        elif CHECKPOINT_KEY_NAMES["animatediff_v2"] in checkpoint:
            model_type = "animatediff_v2"

        elif checkpoint[CHECKPOINT_KEY_NAMES["animatediff_sdxl_beta"]].shape[-1] == 320:
            model_type = "animatediff_sdxl_beta"

        elif checkpoint[CHECKPOINT_KEY_NAMES["animatediff"]].shape[1] == 24:
            model_type = "animatediff_v1"

        else:
            model_type = "animatediff_v3"

    elif any(key in checkpoint for key in CHECKPOINT_KEY_NAMES["flux"]):
        if any(
            g in checkpoint for g in ["guidance_in.in_layer.bias", "model.diffusion_model.guidance_in.in_layer.bias"]
        ):
            if checkpoint["img_in.weight"].shape[1] == 384:
                model_type = "flux-fill"

            elif checkpoint["img_in.weight"].shape[1] == 128:
                model_type = "flux-depth"
            else:
                model_type = "flux-dev"
        else:
            model_type = "flux-schnell"

    elif any(key in checkpoint for key in CHECKPOINT_KEY_NAMES["ltx-video"]):
        if "vae.decoder.last_time_embedder.timestep_embedder.linear_1.weight" in checkpoint:
            model_type = "ltx-video-0.9.1"
        else:
            model_type = "ltx-video"

    elif CHECKPOINT_KEY_NAMES["autoencoder-dc"] in checkpoint:
        encoder_key = "encoder.project_in.conv.conv.bias"
        decoder_key = "decoder.project_in.main.conv.weight"

        if CHECKPOINT_KEY_NAMES["autoencoder-dc-sana"] in checkpoint:
            model_type = "autoencoder-dc-f32c32-sana"

        elif checkpoint[encoder_key].shape[-1] == 64 and checkpoint[decoder_key].shape[1] == 32:
            model_type = "autoencoder-dc-f32c32"

        elif checkpoint[encoder_key].shape[-1] == 64 and checkpoint[decoder_key].shape[1] == 128:
            model_type = "autoencoder-dc-f64c128"

        else:
            model_type = "autoencoder-dc-f128c512"

    elif any(key in checkpoint for key in CHECKPOINT_KEY_NAMES["mochi-1-preview"]):
        model_type = "mochi-1-preview"

    elif CHECKPOINT_KEY_NAMES["hunyuan-video"] in checkpoint:
        model_type = "hunyuan-video"

    else:
        model_type = "v1"

    return model_type


def fetch_diffusers_config(checkpoint):
    model_type = infer_diffusers_model_type(checkpoint)
    model_path = DIFFUSERS_DEFAULT_PIPELINE_PATHS[model_type]
    model_path = copy.deepcopy(model_path)

    return model_path


def set_image_size(checkpoint, image_size=None):
    if image_size:
        return image_size

    model_type = infer_diffusers_model_type(checkpoint)
    image_size = DIFFUSERS_TO_LDM_DEFAULT_IMAGE_SIZE_MAP[model_type]

    return image_size


# Copied from diffusers.pipelines.stable_diffusion.convert_from_ckpt.conv_attn_to_linear
def conv_attn_to_linear(checkpoint):
    keys = list(checkpoint.keys())
    attn_keys = ["query.weight", "key.weight", "value.weight"]
    for key in keys:
        if ".".join(key.split(".")[-2:]) in attn_keys:
            if checkpoint[key].ndim > 2:
                checkpoint[key] = Parameter(checkpoint[key][:, :, 0, 0], name=key)
        elif "proj_attn.weight" in key:
            if checkpoint[key].ndim > 2:
                checkpoint[key] = Parameter(checkpoint[key][:, :, 0], name=key)


def create_unet_diffusers_config_from_ldm(
    original_config, checkpoint, image_size=None, upcast_attention=None, num_in_channels=None
):
    """
    Creates a config for the diffusers based on the config of the LDM model.
    """
    if image_size is not None:
        deprecation_message = (
            "Configuring UNet2DConditionModel with the `image_size` argument to `from_single_file`"
            "is deprecated and will be ignored in future versions."
        )
        deprecate("image_size", "1.0.0", deprecation_message)

    image_size = set_image_size(checkpoint, image_size=image_size)

    if (
        "unet_config" in original_config["model"]["params"]
        and original_config["model"]["params"]["unet_config"] is not None
    ):
        unet_params = original_config["model"]["params"]["unet_config"]["params"]
    else:
        unet_params = original_config["model"]["params"]["network_config"]["params"]

    if num_in_channels is not None:
        deprecation_message = (
            "Configuring UNet2DConditionModel with the `num_in_channels` argument to `from_single_file`"
            "is deprecated and will be ignored in future versions."
        )
        deprecate("image_size", "1.0.0", deprecation_message)
        in_channels = num_in_channels
    else:
        in_channels = unet_params["in_channels"]

    vae_params = original_config["model"]["params"]["first_stage_config"]["params"]["ddconfig"]
    block_out_channels = [unet_params["model_channels"] * mult for mult in unet_params["channel_mult"]]

    down_block_types = []
    resolution = 1
    for i in range(len(block_out_channels)):
        block_type = "CrossAttnDownBlock2D" if resolution in unet_params["attention_resolutions"] else "DownBlock2D"
        down_block_types.append(block_type)
        if i != len(block_out_channels) - 1:
            resolution *= 2

    up_block_types = []
    for i in range(len(block_out_channels)):
        block_type = "CrossAttnUpBlock2D" if resolution in unet_params["attention_resolutions"] else "UpBlock2D"
        up_block_types.append(block_type)
        resolution //= 2

    if unet_params["transformer_depth"] is not None:
        transformer_layers_per_block = (
            unet_params["transformer_depth"]
            if isinstance(unet_params["transformer_depth"], int)
            else list(unet_params["transformer_depth"])
        )
    else:
        transformer_layers_per_block = 1

    vae_scale_factor = 2 ** (len(vae_params["ch_mult"]) - 1)

    head_dim = unet_params["num_heads"] if "num_heads" in unet_params else None
    use_linear_projection = (
        unet_params["use_linear_in_transformer"] if "use_linear_in_transformer" in unet_params else False
    )
    if use_linear_projection:
        # stable diffusion 2-base-512 and 2-768
        if head_dim is None:
            head_dim_mult = unet_params["model_channels"] // unet_params["num_head_channels"]
            head_dim = [head_dim_mult * c for c in list(unet_params["channel_mult"])]

    class_embed_type = None
    addition_embed_type = None
    addition_time_embed_dim = None
    projection_class_embeddings_input_dim = None
    context_dim = None

    if unet_params["context_dim"] is not None:
        context_dim = (
            unet_params["context_dim"] if isinstance(unet_params["context_dim"], int) else unet_params["context_dim"][0]
        )

    if "num_classes" in unet_params:
        if unet_params["num_classes"] == "sequential":
            if context_dim in [2048, 1280]:
                # SDXL
                addition_embed_type = "text_time"
                addition_time_embed_dim = 256
            else:
                class_embed_type = "projection"
            assert "adm_in_channels" in unet_params
            projection_class_embeddings_input_dim = unet_params["adm_in_channels"]

    config = {
        "sample_size": image_size // vae_scale_factor,
        "in_channels": in_channels,
        "down_block_types": down_block_types,
        "block_out_channels": block_out_channels,
        "layers_per_block": unet_params["num_res_blocks"],
        "cross_attention_dim": context_dim,
        "attention_head_dim": head_dim,
        "use_linear_projection": use_linear_projection,
        "class_embed_type": class_embed_type,
        "addition_embed_type": addition_embed_type,
        "addition_time_embed_dim": addition_time_embed_dim,
        "projection_class_embeddings_input_dim": projection_class_embeddings_input_dim,
        "transformer_layers_per_block": transformer_layers_per_block,
    }

    if upcast_attention is not None:
        deprecation_message = (
            "Configuring UNet2DConditionModel with the `upcast_attention` argument to `from_single_file`"
            "is deprecated and will be ignored in future versions."
        )
        deprecate("image_size", "1.0.0", deprecation_message)
        config["upcast_attention"] = upcast_attention

    if "disable_self_attentions" in unet_params:
        config["only_cross_attention"] = unet_params["disable_self_attentions"]

    if "num_classes" in unet_params and isinstance(unet_params["num_classes"], int):
        config["num_class_embeds"] = unet_params["num_classes"]

    config["out_channels"] = unet_params["out_channels"]
    config["up_block_types"] = up_block_types

    return config


def create_controlnet_diffusers_config_from_ldm(original_config, checkpoint, image_size=None, **kwargs):
    if image_size is not None:
        deprecation_message = (
            "Configuring ControlNetModel with the `image_size` argument"
            "is deprecated and will be ignored in future versions."
        )
        deprecate("image_size", "1.0.0", deprecation_message)

    image_size = set_image_size(checkpoint, image_size=image_size)

    unet_params = original_config["model"]["params"]["control_stage_config"]["params"]
    diffusers_unet_config = create_unet_diffusers_config_from_ldm(original_config, image_size=image_size)

    controlnet_config = {
        "conditioning_channels": unet_params["hint_channels"],
        "in_channels": diffusers_unet_config["in_channels"],
        "down_block_types": diffusers_unet_config["down_block_types"],
        "block_out_channels": diffusers_unet_config["block_out_channels"],
        "layers_per_block": diffusers_unet_config["layers_per_block"],
        "cross_attention_dim": diffusers_unet_config["cross_attention_dim"],
        "attention_head_dim": diffusers_unet_config["attention_head_dim"],
        "use_linear_projection": diffusers_unet_config["use_linear_projection"],
        "class_embed_type": diffusers_unet_config["class_embed_type"],
        "addition_embed_type": diffusers_unet_config["addition_embed_type"],
        "addition_time_embed_dim": diffusers_unet_config["addition_time_embed_dim"],
        "projection_class_embeddings_input_dim": diffusers_unet_config["projection_class_embeddings_input_dim"],
        "transformer_layers_per_block": diffusers_unet_config["transformer_layers_per_block"],
    }

    return controlnet_config


def create_vae_diffusers_config_from_ldm(original_config, checkpoint, image_size=None, scaling_factor=None):
    """
    Creates a config for the diffusers based on the config of the LDM model.
    """
    if image_size is not None:
        deprecation_message = (
            "Configuring AutoencoderKL with the `image_size` argument"
            "is deprecated and will be ignored in future versions."
        )
        deprecate("image_size", "1.0.0", deprecation_message)

    image_size = set_image_size(checkpoint, image_size=image_size)

    if "edm_mean" in checkpoint and "edm_std" in checkpoint:
        latents_mean = checkpoint["edm_mean"]
        latents_std = checkpoint["edm_std"]
    else:
        latents_mean = None
        latents_std = None

    vae_params = original_config["model"]["params"]["first_stage_config"]["params"]["ddconfig"]
    if (scaling_factor is None) and (latents_mean is not None) and (latents_std is not None):
        scaling_factor = PLAYGROUND_VAE_SCALING_FACTOR

    elif (scaling_factor is None) and ("scale_factor" in original_config["model"]["params"]):
        scaling_factor = original_config["model"]["params"]["scale_factor"]

    elif scaling_factor is None:
        scaling_factor = LDM_VAE_DEFAULT_SCALING_FACTOR

    block_out_channels = [vae_params["ch"] * mult for mult in vae_params["ch_mult"]]
    down_block_types = ["DownEncoderBlock2D"] * len(block_out_channels)
    up_block_types = ["UpDecoderBlock2D"] * len(block_out_channels)

    config = {
        "sample_size": image_size,
        "in_channels": vae_params["in_channels"],
        "out_channels": vae_params["out_ch"],
        "down_block_types": down_block_types,
        "up_block_types": up_block_types,
        "block_out_channels": block_out_channels,
        "latent_channels": vae_params["z_channels"],
        "layers_per_block": vae_params["num_res_blocks"],
        "scaling_factor": scaling_factor,
    }
    if latents_mean is not None and latents_std is not None:
        config.update({"latents_mean": latents_mean, "latents_std": latents_std})

    return config


def update_unet_resnet_ldm_to_diffusers(ldm_keys, new_checkpoint, checkpoint, mapping=None):
    for ldm_key in ldm_keys:
        diffusers_key = (
            ldm_key.replace("in_layers.0", "norm1")
            .replace("in_layers.2", "conv1")
            .replace("out_layers.0", "norm2")
            .replace("out_layers.3", "conv2")
            .replace("emb_layers.1", "time_emb_proj")
            .replace("skip_connection", "conv_shortcut")
        )
        if mapping:
            diffusers_key = diffusers_key.replace(mapping["old"], mapping["new"])
        new_checkpoint[diffusers_key] = checkpoint.get(ldm_key)


def update_unet_attention_ldm_to_diffusers(ldm_keys, new_checkpoint, checkpoint, mapping):
    for ldm_key in ldm_keys:
        diffusers_key = ldm_key.replace(mapping["old"], mapping["new"])
        new_checkpoint[diffusers_key] = checkpoint.pop(ldm_key)


def update_vae_resnet_ldm_to_diffusers(keys, new_checkpoint, checkpoint, mapping):
    for ldm_key in keys:
        diffusers_key = ldm_key.replace(mapping["old"], mapping["new"]).replace("nin_shortcut", "conv_shortcut")
        new_checkpoint[diffusers_key] = checkpoint.get(ldm_key)


def update_vae_attentions_ldm_to_diffusers(keys, new_checkpoint, checkpoint, mapping):
    for ldm_key in keys:
        diffusers_key = (
            ldm_key.replace(mapping["old"], mapping["new"])
            .replace("norm.weight", "group_norm.weight")
            .replace("norm.bias", "group_norm.bias")
            .replace("q.weight", "to_q.weight")
            .replace("q.bias", "to_q.bias")
            .replace("k.weight", "to_k.weight")
            .replace("k.bias", "to_k.bias")
            .replace("v.weight", "to_v.weight")
            .replace("v.bias", "to_v.bias")
            .replace("proj_out.weight", "to_out.0.weight")
            .replace("proj_out.bias", "to_out.0.bias")
        )
        new_checkpoint[diffusers_key] = checkpoint.get(ldm_key)

        # proj_attn.weight has to be converted from conv 1D to linear
        shape = new_checkpoint[diffusers_key].shape

        if len(shape) == 3:
            new_checkpoint[diffusers_key] = Parameter(new_checkpoint[diffusers_key][:, :, 0], name=diffusers_key)
        elif len(shape) == 4:
            new_checkpoint[diffusers_key] = Parameter(new_checkpoint[diffusers_key][:, :, 0, 0], name=diffusers_key)


def convert_stable_cascade_unet_single_file_to_diffusers(checkpoint, **kwargs):
    is_stage_c = "clip_txt_mapper.weight" in checkpoint

    if is_stage_c:
        state_dict = {}
        for key in checkpoint.keys():
            if key.endswith("in_proj_weight"):
                weights = checkpoint[key].chunk(3, 0)
                state_dict[key.replace("attn.in_proj_weight", "to_q.weight")] = Parameter(
                    weights[0], name=key.replace("attn.in_proj_weight", "to_q.weight")
                )
                state_dict[key.replace("attn.in_proj_weight", "to_k.weight")] = Parameter(
                    weights[1], name=key.replace("attn.in_proj_weight", "to_k.weight")
                )
                state_dict[key.replace("attn.in_proj_weight", "to_v.weight")] = Parameter(
                    weights[2], name=key.replace("attn.in_proj_weight", "to_v.weight")
                )
            elif key.endswith("in_proj_bias"):
                weights = checkpoint[key].chunk(3, 0)
                state_dict[key.replace("attn.in_proj_bias", "to_q.bias")] = Parameter(
                    weights[0], name=key.replace("attn.in_proj_bias", "to_q.bias")
                )
                state_dict[key.replace("attn.in_proj_bias", "to_k.bias")] = Parameter(
                    weights[1], name=key.replace("attn.in_proj_bias", "to_k.bias")
                )
                state_dict[key.replace("attn.in_proj_bias", "to_v.bias")] = Parameter(
                    weights[2], name=key.replace("attn.in_proj_bias", "to_v.bias")
                )
            elif key.endswith("out_proj.weight"):
                weights = checkpoint[key]
                state_dict[key.replace("attn.out_proj.weight", "to_out.0.weight")] = weights
            elif key.endswith("out_proj.bias"):
                weights = checkpoint[key]
                state_dict[key.replace("attn.out_proj.bias", "to_out.0.bias")] = weights
            else:
                state_dict[key] = checkpoint[key]
    else:
        state_dict = {}
        for key in checkpoint.keys():
            if key.endswith("in_proj_weight"):
                weights = checkpoint[key].chunk(3, 0)
                state_dict[key.replace("attn.in_proj_weight", "to_q.weight")] = Parameter(
                    weights[0], name=key.replace("attn.in_proj_weight", "to_q.weight")
                )
                state_dict[key.replace("attn.in_proj_weight", "to_k.weight")] = Parameter(
                    weights[1], name=key.replace("attn.in_proj_weight", "to_k.weight")
                )
                state_dict[key.replace("attn.in_proj_weight", "to_v.weight")] = Parameter(
                    weights[2], name=key.replace("attn.in_proj_weight", "to_v.weight")
                )
            elif key.endswith("in_proj_bias"):
                weights = checkpoint[key].chunk(3, 0)
                state_dict[key.replace("attn.in_proj_bias", "to_q.bias")] = Parameter(
                    weights[0], name=key.replace("attn.in_proj_bias", "to_q.bias")
                )
                state_dict[key.replace("attn.in_proj_bias", "to_k.bias")] = Parameter(
                    weights[1], name=key.replace("attn.in_proj_bias", "to_k.bias")
                )
                state_dict[key.replace("attn.in_proj_bias", "to_v.bias")] = Parameter(
                    weights[2], name=key.replace("attn.in_proj_bias", "to_v.bias")
                )
            elif key.endswith("out_proj.weight"):
                weights = checkpoint[key]
                state_dict[key.replace("attn.out_proj.weight", "to_out.0.weight")] = weights
            elif key.endswith("out_proj.bias"):
                weights = checkpoint[key]
                state_dict[key.replace("attn.out_proj.bias", "to_out.0.bias")] = weights
            # rename clip_mapper to clip_txt_pooled_mapper
            elif key.endswith("clip_mapper.weight"):
                weights = checkpoint[key]
                state_dict[key.replace("clip_mapper.weight", "clip_txt_pooled_mapper.weight")] = weights
            elif key.endswith("clip_mapper.bias"):
                weights = checkpoint[key]
                state_dict[key.replace("clip_mapper.bias", "clip_txt_pooled_mapper.bias")] = weights
            else:
                state_dict[key] = checkpoint[key]

    return state_dict


def convert_ldm_unet_checkpoint(checkpoint, config, extract_ema=False, **kwargs):
    """
    Takes a state dict and a config, and returns a converted checkpoint.
    """
    # extract state_dict for UNet
    unet_state_dict = {}
    keys = list(checkpoint.keys())
    unet_key = LDM_UNET_KEY

    # at least a 100 parameters have to start with `model_ema` in order for the checkpoint to be EMA
    if sum(k.startswith("model_ema") for k in keys) > 100 and extract_ema:
        logger.warning("Checkpoint has both EMA and non-EMA weights.")
        logger.warning(
            "In this conversion only the EMA weights are extracted. If you want to instead extract the non-EMA"
            " weights (useful to continue fine-tuning), please make sure to remove the `--extract_ema` flag."
        )
        for key in keys:
            if key.startswith("model.diffusion_model"):
                flat_ema_key = "model_ema." + "".join(key.split(".")[1:])
                unet_state_dict[key.replace(unet_key, "")] = checkpoint.get(flat_ema_key)
    else:
        if sum(k.startswith("model_ema") for k in keys) > 100:
            logger.warning(
                "In this conversion only the non-EMA weights are extracted. If you want to instead extract the EMA"
                " weights (usually better for inference), please make sure to add the `--extract_ema` flag."
            )
        for key in keys:
            if key.startswith(unet_key):
                unet_state_dict[key.replace(unet_key, "")] = checkpoint.get(key)

    new_checkpoint = {}
    ldm_unet_keys = DIFFUSERS_TO_LDM_MAPPING["unet"]["layers"]
    for diffusers_key, ldm_key in ldm_unet_keys.items():
        if ldm_key not in unet_state_dict:
            continue
        new_checkpoint[diffusers_key] = unet_state_dict[ldm_key]

    if ("class_embed_type" in config) and (config["class_embed_type"] in ["timestep", "projection"]):
        class_embed_keys = DIFFUSERS_TO_LDM_MAPPING["unet"]["class_embed_type"]
        for diffusers_key, ldm_key in class_embed_keys.items():
            new_checkpoint[diffusers_key] = unet_state_dict[ldm_key]

    if ("addition_embed_type" in config) and (config["addition_embed_type"] == "text_time"):
        addition_embed_keys = DIFFUSERS_TO_LDM_MAPPING["unet"]["addition_embed_type"]
        for diffusers_key, ldm_key in addition_embed_keys.items():
            new_checkpoint[diffusers_key] = unet_state_dict[ldm_key]

    # Relevant to StableDiffusionUpscalePipeline
    if "num_class_embeds" in config:
        if (config["num_class_embeds"] is not None) and ("label_emb.weight" in unet_state_dict):
            new_checkpoint["class_embedding.weight"] = unet_state_dict["label_emb.weight"]

    # Retrieves the keys for the input blocks only
    num_input_blocks = len({".".join(layer.split(".")[:2]) for layer in unet_state_dict if "input_blocks" in layer})
    input_blocks = {
        layer_id: [key for key in unet_state_dict if f"input_blocks.{layer_id}" in key]
        for layer_id in range(num_input_blocks)
    }

    # Retrieves the keys for the middle blocks only
    num_middle_blocks = len({".".join(layer.split(".")[:2]) for layer in unet_state_dict if "middle_block" in layer})
    middle_blocks = {
        layer_id: [key for key in unet_state_dict if f"middle_block.{layer_id}" in key]
        for layer_id in range(num_middle_blocks)
    }

    # Retrieves the keys for the output blocks only
    num_output_blocks = len({".".join(layer.split(".")[:2]) for layer in unet_state_dict if "output_blocks" in layer})
    output_blocks = {
        layer_id: [key for key in unet_state_dict if f"output_blocks.{layer_id}" in key]
        for layer_id in range(num_output_blocks)
    }

    # Down blocks
    for i in range(1, num_input_blocks):
        block_id = (i - 1) // (config["layers_per_block"] + 1)
        layer_in_block_id = (i - 1) % (config["layers_per_block"] + 1)

        resnets = [
            key for key in input_blocks[i] if f"input_blocks.{i}.0" in key and f"input_blocks.{i}.0.op" not in key
        ]
        update_unet_resnet_ldm_to_diffusers(
            resnets,
            new_checkpoint,
            unet_state_dict,
            {"old": f"input_blocks.{i}.0", "new": f"down_blocks.{block_id}.resnets.{layer_in_block_id}"},
        )

        if f"input_blocks.{i}.0.op.weight" in unet_state_dict:
            new_checkpoint[f"down_blocks.{block_id}.downsamplers.0.conv.weight"] = unet_state_dict.get(
                f"input_blocks.{i}.0.op.weight"
            )
            new_checkpoint[f"down_blocks.{block_id}.downsamplers.0.conv.bias"] = unet_state_dict.get(
                f"input_blocks.{i}.0.op.bias"
            )

        attentions = [key for key in input_blocks[i] if f"input_blocks.{i}.1" in key]
        if attentions:
            update_unet_attention_ldm_to_diffusers(
                attentions,
                new_checkpoint,
                unet_state_dict,
                {"old": f"input_blocks.{i}.1", "new": f"down_blocks.{block_id}.attentions.{layer_in_block_id}"},
            )

    # Mid blocks
    for key in middle_blocks.keys():
        diffusers_key = max(key - 1, 0)
        if key % 2 == 0:
            update_unet_resnet_ldm_to_diffusers(
                middle_blocks[key],
                new_checkpoint,
                unet_state_dict,
                mapping={"old": f"middle_block.{key}", "new": f"mid_block.resnets.{diffusers_key}"},
            )
        else:
            update_unet_attention_ldm_to_diffusers(
                middle_blocks[key],
                new_checkpoint,
                unet_state_dict,
                mapping={"old": f"middle_block.{key}", "new": f"mid_block.attentions.{diffusers_key}"},
            )

    # Up Blocks
    for i in range(num_output_blocks):
        block_id = i // (config["layers_per_block"] + 1)
        layer_in_block_id = i % (config["layers_per_block"] + 1)

        resnets = [
            key for key in output_blocks[i] if f"output_blocks.{i}.0" in key and f"output_blocks.{i}.0.op" not in key
        ]
        update_unet_resnet_ldm_to_diffusers(
            resnets,
            new_checkpoint,
            unet_state_dict,
            {"old": f"output_blocks.{i}.0", "new": f"up_blocks.{block_id}.resnets.{layer_in_block_id}"},
        )

        attentions = [
            key for key in output_blocks[i] if f"output_blocks.{i}.1" in key and f"output_blocks.{i}.1.conv" not in key
        ]
        if attentions:
            update_unet_attention_ldm_to_diffusers(
                attentions,
                new_checkpoint,
                unet_state_dict,
                {"old": f"output_blocks.{i}.1", "new": f"up_blocks.{block_id}.attentions.{layer_in_block_id}"},
            )

        if f"output_blocks.{i}.1.conv.weight" in unet_state_dict:
            new_checkpoint[f"up_blocks.{block_id}.upsamplers.0.conv.weight"] = unet_state_dict[
                f"output_blocks.{i}.1.conv.weight"
            ]
            new_checkpoint[f"up_blocks.{block_id}.upsamplers.0.conv.bias"] = unet_state_dict[
                f"output_blocks.{i}.1.conv.bias"
            ]
        if f"output_blocks.{i}.2.conv.weight" in unet_state_dict:
            new_checkpoint[f"up_blocks.{block_id}.upsamplers.0.conv.weight"] = unet_state_dict[
                f"output_blocks.{i}.2.conv.weight"
            ]
            new_checkpoint[f"up_blocks.{block_id}.upsamplers.0.conv.bias"] = unet_state_dict[
                f"output_blocks.{i}.2.conv.bias"
            ]

    return new_checkpoint


def convert_controlnet_checkpoint(
    checkpoint,
    config,
    **kwargs,
):
    # Return checkpoint if it's already been converted
    if "time_embedding.linear_1.weight" in checkpoint:
        return checkpoint
    # Some controlnet ckpt files are distributed independently from the rest of the
    # model components i.e. https://huggingface.co/thibaud/controlnet-sd21/
    if "time_embed.0.weight" in checkpoint:
        controlnet_state_dict = checkpoint

    else:
        controlnet_state_dict = {}
        keys = list(checkpoint.keys())
        controlnet_key = LDM_CONTROLNET_KEY
        for key in keys:
            if key.startswith(controlnet_key):
                controlnet_state_dict[key.replace(controlnet_key, "")] = checkpoint.get(key)

    new_checkpoint = {}
    ldm_controlnet_keys = DIFFUSERS_TO_LDM_MAPPING["controlnet"]["layers"]
    for diffusers_key, ldm_key in ldm_controlnet_keys.items():
        if ldm_key not in controlnet_state_dict:
            continue
        new_checkpoint[diffusers_key] = controlnet_state_dict[ldm_key]

    # Retrieves the keys for the input blocks only
    num_input_blocks = len(
        {".".join(layer.split(".")[:2]) for layer in controlnet_state_dict if "input_blocks" in layer}
    )
    input_blocks = {
        layer_id: [key for key in controlnet_state_dict if f"input_blocks.{layer_id}" in key]
        for layer_id in range(num_input_blocks)
    }

    # Down blocks
    for i in range(1, num_input_blocks):
        block_id = (i - 1) // (config["layers_per_block"] + 1)
        layer_in_block_id = (i - 1) % (config["layers_per_block"] + 1)

        resnets = [
            key for key in input_blocks[i] if f"input_blocks.{i}.0" in key and f"input_blocks.{i}.0.op" not in key
        ]
        update_unet_resnet_ldm_to_diffusers(
            resnets,
            new_checkpoint,
            controlnet_state_dict,
            {"old": f"input_blocks.{i}.0", "new": f"down_blocks.{block_id}.resnets.{layer_in_block_id}"},
        )

        if f"input_blocks.{i}.0.op.weight" in controlnet_state_dict:
            new_checkpoint[f"down_blocks.{block_id}.downsamplers.0.conv.weight"] = controlnet_state_dict.get(
                f"input_blocks.{i}.0.op.weight"
            )
            new_checkpoint[f"down_blocks.{block_id}.downsamplers.0.conv.bias"] = controlnet_state_dict.get(
                f"input_blocks.{i}.0.op.bias"
            )

        attentions = [key for key in input_blocks[i] if f"input_blocks.{i}.1" in key]
        if attentions:
            update_unet_attention_ldm_to_diffusers(
                attentions,
                new_checkpoint,
                controlnet_state_dict,
                {"old": f"input_blocks.{i}.1", "new": f"down_blocks.{block_id}.attentions.{layer_in_block_id}"},
            )

    # controlnet down blocks
    for i in range(num_input_blocks):
        new_checkpoint[f"controlnet_down_blocks.{i}.weight"] = controlnet_state_dict.get(f"zero_convs.{i}.0.weight")
        new_checkpoint[f"controlnet_down_blocks.{i}.bias"] = controlnet_state_dict.get(f"zero_convs.{i}.0.bias")

    # Retrieves the keys for the middle blocks only
    num_middle_blocks = len(
        {".".join(layer.split(".")[:2]) for layer in controlnet_state_dict if "middle_block" in layer}
    )
    middle_blocks = {
        layer_id: [key for key in controlnet_state_dict if f"middle_block.{layer_id}" in key]
        for layer_id in range(num_middle_blocks)
    }

    # Mid blocks
    for key in middle_blocks.keys():
        diffusers_key = max(key - 1, 0)
        if key % 2 == 0:
            update_unet_resnet_ldm_to_diffusers(
                middle_blocks[key],
                new_checkpoint,
                controlnet_state_dict,
                mapping={"old": f"middle_block.{key}", "new": f"mid_block.resnets.{diffusers_key}"},
            )
        else:
            update_unet_attention_ldm_to_diffusers(
                middle_blocks[key],
                new_checkpoint,
                controlnet_state_dict,
                mapping={"old": f"middle_block.{key}", "new": f"mid_block.attentions.{diffusers_key}"},
            )

    # mid block
    new_checkpoint["controlnet_mid_block.weight"] = controlnet_state_dict.get("middle_block_out.0.weight")
    new_checkpoint["controlnet_mid_block.bias"] = controlnet_state_dict.get("middle_block_out.0.bias")

    # controlnet cond embedding blocks
    cond_embedding_blocks = {
        ".".join(layer.split(".")[:2])
        for layer in controlnet_state_dict
        if "input_hint_block" in layer and ("input_hint_block.0" not in layer) and ("input_hint_block.14" not in layer)
    }
    num_cond_embedding_blocks = len(cond_embedding_blocks)

    for idx in range(1, num_cond_embedding_blocks + 1):
        diffusers_idx = idx - 1
        cond_block_id = 2 * idx

        new_checkpoint[f"controlnet_cond_embedding.blocks.{diffusers_idx}.weight"] = controlnet_state_dict.get(
            f"input_hint_block.{cond_block_id}.weight"
        )
        new_checkpoint[f"controlnet_cond_embedding.blocks.{diffusers_idx}.bias"] = controlnet_state_dict.get(
            f"input_hint_block.{cond_block_id}.bias"
        )

    return new_checkpoint


def convert_ldm_vae_checkpoint(checkpoint, config):
    # extract state dict for VAE
    # remove the LDM_VAE_KEY prefix from the ldm checkpoint keys so that it is easier to map them to diffusers keys
    vae_state_dict = {}
    keys = list(checkpoint.keys())
    vae_key = ""
    for ldm_vae_key in LDM_VAE_KEYS:
        if any(k.startswith(ldm_vae_key) for k in keys):
            vae_key = ldm_vae_key

    for key in keys:
        if key.startswith(vae_key):
            vae_state_dict[key.replace(vae_key, "")] = checkpoint.get(key)

    new_checkpoint = {}
    vae_diffusers_ldm_map = DIFFUSERS_TO_LDM_MAPPING["vae"]
    for diffusers_key, ldm_key in vae_diffusers_ldm_map.items():
        if ldm_key not in vae_state_dict:
            continue
        new_checkpoint[diffusers_key] = vae_state_dict[ldm_key]

    # Retrieves the keys for the encoder down blocks only
    num_down_blocks = len(config["down_block_types"])
    down_blocks = {
        layer_id: [key for key in vae_state_dict if f"down.{layer_id}" in key] for layer_id in range(num_down_blocks)
    }

    for i in range(num_down_blocks):
        resnets = [key for key in down_blocks[i] if f"down.{i}" in key and f"down.{i}.downsample" not in key]
        update_vae_resnet_ldm_to_diffusers(
            resnets,
            new_checkpoint,
            vae_state_dict,
            mapping={"old": f"down.{i}.block", "new": f"down_blocks.{i}.resnets"},
        )
        if f"encoder.down.{i}.downsample.conv.weight" in vae_state_dict:
            new_checkpoint[f"encoder.down_blocks.{i}.downsamplers.0.conv.weight"] = vae_state_dict.get(
                f"encoder.down.{i}.downsample.conv.weight"
            )
            new_checkpoint[f"encoder.down_blocks.{i}.downsamplers.0.conv.bias"] = vae_state_dict.get(
                f"encoder.down.{i}.downsample.conv.bias"
            )

    mid_resnets = [key for key in vae_state_dict if "encoder.mid.block" in key]
    num_mid_res_blocks = 2
    for i in range(1, num_mid_res_blocks + 1):
        resnets = [key for key in mid_resnets if f"encoder.mid.block_{i}" in key]
        update_vae_resnet_ldm_to_diffusers(
            resnets,
            new_checkpoint,
            vae_state_dict,
            mapping={"old": f"mid.block_{i}", "new": f"mid_block.resnets.{i - 1}"},
        )

    mid_attentions = [key for key in vae_state_dict if "encoder.mid.attn" in key]
    update_vae_attentions_ldm_to_diffusers(
        mid_attentions, new_checkpoint, vae_state_dict, mapping={"old": "mid.attn_1", "new": "mid_block.attentions.0"}
    )

    # Retrieves the keys for the decoder up blocks only
    num_up_blocks = len(config["up_block_types"])
    up_blocks = {
        layer_id: [key for key in vae_state_dict if f"up.{layer_id}" in key] for layer_id in range(num_up_blocks)
    }

    for i in range(num_up_blocks):
        block_id = num_up_blocks - 1 - i
        resnets = [
            key for key in up_blocks[block_id] if f"up.{block_id}" in key and f"up.{block_id}.upsample" not in key
        ]
        update_vae_resnet_ldm_to_diffusers(
            resnets,
            new_checkpoint,
            vae_state_dict,
            mapping={"old": f"up.{block_id}.block", "new": f"up_blocks.{i}.resnets"},
        )
        if f"decoder.up.{block_id}.upsample.conv.weight" in vae_state_dict:
            new_checkpoint[f"decoder.up_blocks.{i}.upsamplers.0.conv.weight"] = vae_state_dict[
                f"decoder.up.{block_id}.upsample.conv.weight"
            ]
            new_checkpoint[f"decoder.up_blocks.{i}.upsamplers.0.conv.bias"] = vae_state_dict[
                f"decoder.up.{block_id}.upsample.conv.bias"
            ]

    mid_resnets = [key for key in vae_state_dict if "decoder.mid.block" in key]
    num_mid_res_blocks = 2
    for i in range(1, num_mid_res_blocks + 1):
        resnets = [key for key in mid_resnets if f"decoder.mid.block_{i}" in key]
        update_vae_resnet_ldm_to_diffusers(
            resnets,
            new_checkpoint,
            vae_state_dict,
            mapping={"old": f"mid.block_{i}", "new": f"mid_block.resnets.{i - 1}"},
        )

    mid_attentions = [key for key in vae_state_dict if "decoder.mid.attn" in key]
    update_vae_attentions_ldm_to_diffusers(
        mid_attentions, new_checkpoint, vae_state_dict, mapping={"old": "mid.attn_1", "new": "mid_block.attentions.0"}
    )
    conv_attn_to_linear(new_checkpoint)

    return new_checkpoint


def convert_ldm_clip_checkpoint(checkpoint, remove_prefix=None):
    keys = list(checkpoint.keys())
    text_model_dict = {}

    remove_prefixes = []
    remove_prefixes.extend(LDM_CLIP_PREFIX_TO_REMOVE)
    if remove_prefix:
        remove_prefixes.append(remove_prefix)

    for key in keys:
        for prefix in remove_prefixes:
            if key.startswith(prefix):
                diffusers_key = key.replace(prefix, "")
                text_model_dict[diffusers_key] = checkpoint.get(key)

    return text_model_dict


def convert_open_clip_checkpoint(
    text_model,
    checkpoint,
    prefix="cond_stage_model.model.",
):
    text_model_dict = {}
    text_proj_key = prefix + "text_projection"

    if text_proj_key in checkpoint:
        text_proj_dim = int(checkpoint[text_proj_key].shape[0])
    elif hasattr(text_model.config, "projection_dim"):
        text_proj_dim = text_model.config.projection_dim
    else:
        text_proj_dim = LDM_OPEN_CLIP_TEXT_PROJECTION_DIM

    keys = list(checkpoint.keys())
    keys_to_ignore = SD_2_TEXT_ENCODER_KEYS_TO_IGNORE

    openclip_diffusers_ldm_map = DIFFUSERS_TO_LDM_MAPPING["openclip"]["layers"]
    for diffusers_key, ldm_key in openclip_diffusers_ldm_map.items():
        ldm_key = prefix + ldm_key
        if ldm_key not in checkpoint:
            continue
        if ldm_key in keys_to_ignore:
            continue
        if ldm_key.endswith("text_projection"):
            text_model_dict[diffusers_key] = Parameter(checkpoint[ldm_key].T.contiguous(), name=diffusers_key)
        else:
            text_model_dict[diffusers_key] = checkpoint[ldm_key]

    for key in keys:
        if key in keys_to_ignore:
            continue

        if not key.startswith(prefix + "transformer."):
            continue

        diffusers_key = key.replace(prefix + "transformer.", "")
        transformer_diffusers_to_ldm_map = DIFFUSERS_TO_LDM_MAPPING["openclip"]["transformer"]
        for new_key, old_key in transformer_diffusers_to_ldm_map.items():
            diffusers_key = (
                diffusers_key.replace(old_key, new_key).replace(".in_proj_weight", "").replace(".in_proj_bias", "")
            )

        if key.endswith(".in_proj_weight"):
            weight_value = checkpoint.get(key)

            text_model_dict[diffusers_key + ".q_proj.weight"] = Parameter(
                weight_value[:text_proj_dim, :].copy(), name=diffusers_key + ".q_proj.weight"
            )
            text_model_dict[diffusers_key + ".k_proj.weight"] = Parameter(
                weight_value[text_proj_dim : text_proj_dim * 2, :].copy(),
                name=diffusers_key + ".k_proj.weight",
            )
            text_model_dict[diffusers_key + ".v_proj.weight"] = Parameter(
                weight_value[text_proj_dim * 2 :, :].copy(), name=diffusers_key + ".v_proj.weight"
            )

        elif key.endswith(".in_proj_bias"):
            weight_value = checkpoint.get(key)
            text_model_dict[diffusers_key + ".q_proj.bias"] = Parameter(
                weight_value[:text_proj_dim].copy(), name=diffusers_key + ".q_proj.bias"
            )
            text_model_dict[diffusers_key + ".k_proj.bias"] = Parameter(
                weight_value[text_proj_dim : text_proj_dim * 2].copy(), name=diffusers_key + ".k_proj.bias"
            )
            text_model_dict[diffusers_key + ".v_proj.bias"] = Parameter(
                weight_value[text_proj_dim * 2 :].copy(), name=diffusers_key + ".v_proj.bias"
            )
        else:
            text_model_dict[diffusers_key] = checkpoint.get(key)

    return text_model_dict


def create_diffusers_clip_model_from_ldm(
    cls,
    checkpoint,
    subfolder="",
    config=None,
    mindspore_dtype=None,
    local_files_only=None,
    is_legacy_loading=False,
):
    if config:
        config = {"pretrained_model_name_or_path": config}
    else:
        config = fetch_diffusers_config(checkpoint)

    # For backwards compatibility
    # Older versions of `from_single_file` expected CLIP configs to be placed in their original transformers model repo
    # in the cache_dir, rather than in a subfolder of the Diffusers model
    if is_legacy_loading:
        logger.warning(
            (
                "Detected legacy CLIP loading behavior. Please run `from_single_file` with `local_files_only=False once to update "
                "the local cache directory with the necessary CLIP model config files. "
                "Attempting to load CLIP model from legacy cache directory."
            )
        )

        if is_clip_model(checkpoint) or is_clip_sdxl_model(checkpoint):
            clip_config = "openai/clip-vit-large-patch14"
            config["pretrained_model_name_or_path"] = clip_config
            subfolder = ""

        elif is_open_clip_model(checkpoint):
            clip_config = "stabilityai/stable-diffusion-2"
            config["pretrained_model_name_or_path"] = clip_config
            subfolder = "text_encoder"

        else:
            clip_config = "laion/CLIP-ViT-bigG-14-laion2B-39B-b160k"
            config["pretrained_model_name_or_path"] = clip_config
            subfolder = ""

    model_config = cls.config_class.from_pretrained(**config, subfolder=subfolder, local_files_only=local_files_only)
    model = cls(model_config)

    position_embedding_dim = model.text_model.embeddings.position_embedding.embedding_table.shape[-1]

    if is_clip_model(checkpoint):
        diffusers_format_checkpoint = convert_ldm_clip_checkpoint(checkpoint)

    elif (
        is_clip_sdxl_model(checkpoint)
        and checkpoint[CHECKPOINT_KEY_NAMES["clip_sdxl"]].shape[-1] == position_embedding_dim
    ):
        diffusers_format_checkpoint = convert_ldm_clip_checkpoint(checkpoint)

    elif (
        is_clip_sd3_model(checkpoint)
        and checkpoint[CHECKPOINT_KEY_NAMES["clip_sd3"]].shape[-1] == position_embedding_dim
    ):
        diffusers_format_checkpoint = convert_ldm_clip_checkpoint(checkpoint, "text_encoders.clip_l.transformer.")
        diffusers_format_checkpoint["text_projection.weight"] = Parameter(
            ops.eye(position_embedding_dim), name="text_projection.weight"
        )

    elif is_open_clip_model(checkpoint):
        prefix = "cond_stage_model.model."
        diffusers_format_checkpoint = convert_open_clip_checkpoint(model, checkpoint, prefix=prefix)

    elif (
        is_open_clip_sdxl_model(checkpoint)
        and checkpoint[CHECKPOINT_KEY_NAMES["open_clip_sdxl"]].shape[-1] == position_embedding_dim
    ):
        prefix = "conditioner.embedders.1.model."
        diffusers_format_checkpoint = convert_open_clip_checkpoint(model, checkpoint, prefix=prefix)

    elif is_open_clip_sdxl_refiner_model(checkpoint):
        prefix = "conditioner.embedders.0.model."
        diffusers_format_checkpoint = convert_open_clip_checkpoint(model, checkpoint, prefix=prefix)

    elif (
        is_open_clip_sd3_model(checkpoint)
        and checkpoint[CHECKPOINT_KEY_NAMES["open_clip_sd3"]].shape[-1] == position_embedding_dim
    ):
        diffusers_format_checkpoint = convert_ldm_clip_checkpoint(checkpoint, "text_encoders.clip_g.transformer.")

    else:
        raise ValueError("The provided checkpoint does not seem to contain a valid CLIP model.")

    diffusers_format_checkpoint = _convert_state_dict(model, diffusers_format_checkpoint)
    _, unexpected_keys = _load_param_into_net(model, diffusers_format_checkpoint, mindspore_dtype)

    if model._keys_to_ignore_on_load_unexpected is not None:
        for pat in model._keys_to_ignore_on_load_unexpected:
            unexpected_keys = [k for k in unexpected_keys if re.search(pat, k) is None]

    if len(unexpected_keys) > 0:
        logger.warning(
            f"Some weights of the model checkpoint were not used when initializing {cls.__name__}: \n {[', '.join(unexpected_keys)]}"
        )

    model.set_train(False)

    return model


def _legacy_load_scheduler(
    cls,
    checkpoint,
    component_name,
    original_config=None,
    **kwargs,
):
    scheduler_type = kwargs.get("scheduler_type", None)
    prediction_type = kwargs.get("prediction_type", None)

    if scheduler_type is not None:
        deprecation_message = (
            "Please pass an instance of a Scheduler object directly to the `scheduler` argument in `from_single_file`\n\n"
            "Example:\n\n"
            "from mindone.diffusers import StableDiffusionPipeline, DDIMScheduler\n\n"
            "scheduler = DDIMScheduler()\n"
            "pipe = StableDiffusionPipeline.from_single_file(<checkpoint path>, scheduler=scheduler)\n"
        )
        deprecate("scheduler_type", "1.0.0", deprecation_message)

    if prediction_type is not None:
        deprecation_message = (
            "Please configure an instance of a Scheduler with the appropriate `prediction_type` and "
            "pass the object directly to the `scheduler` argument in `from_single_file`.\n\n"
            "Example:\n\n"
            "from mindone.diffusers import StableDiffusionPipeline, DDIMScheduler\n\n"
            'scheduler = DDIMScheduler(prediction_type="v_prediction")\n'
            "pipe = StableDiffusionPipeline.from_single_file(<checkpoint path>, scheduler=scheduler)\n"
        )
        deprecate("prediction_type", "1.0.0", deprecation_message)

    scheduler_config = SCHEDULER_DEFAULT_CONFIG
    model_type = infer_diffusers_model_type(checkpoint=checkpoint)

    global_step = checkpoint["global_step"] if "global_step" in checkpoint else None

    if original_config:
        num_train_timesteps = getattr(original_config["model"]["params"], "timesteps", 1000)
    else:
        num_train_timesteps = 1000

    scheduler_config["num_train_timesteps"] = num_train_timesteps

    if model_type == "v2":
        if prediction_type is None:
            # NOTE: For stable diffusion 2 base it is recommended to pass `prediction_type=="epsilon"` # as it relies on a brittle global step parameter here
            prediction_type = "epsilon" if global_step == 875000 else "v_prediction"

    else:
        prediction_type = prediction_type or "epsilon"

    scheduler_config["prediction_type"] = prediction_type

    if model_type in ["xl_base", "xl_refiner"]:
        scheduler_type = "euler"
    elif model_type == "playground":
        scheduler_type = "edm_dpm_solver_multistep"
    else:
        if original_config:
            beta_start = original_config["model"]["params"].get("linear_start")
            beta_end = original_config["model"]["params"].get("linear_end")

        else:
            beta_start = 0.02
            beta_end = 0.085

        scheduler_config["beta_start"] = beta_start
        scheduler_config["beta_end"] = beta_end
        scheduler_config["beta_schedule"] = "scaled_linear"
        scheduler_config["clip_sample"] = False
        scheduler_config["set_alpha_to_one"] = False

    # to deal with an edge case StableDiffusionUpscale pipeline has two schedulers
    if component_name == "low_res_scheduler":
        return cls.from_config(
            {
                "beta_end": 0.02,
                "beta_schedule": "scaled_linear",
                "beta_start": 0.0001,
                "clip_sample": True,
                "num_train_timesteps": 1000,
                "prediction_type": "epsilon",
                "trained_betas": None,
                "variance_type": "fixed_small",
            }
        )

    if scheduler_type is None:
        return cls.from_config(scheduler_config)

    elif scheduler_type == "pndm":
        scheduler_config["skip_prk_steps"] = True
        scheduler = PNDMScheduler.from_config(scheduler_config)

    elif scheduler_type == "lms":
        scheduler = LMSDiscreteScheduler.from_config(scheduler_config)

    elif scheduler_type == "heun":
        scheduler = HeunDiscreteScheduler.from_config(scheduler_config)

    elif scheduler_type == "euler":
        scheduler = EulerDiscreteScheduler.from_config(scheduler_config)

    elif scheduler_type == "euler-ancestral":
        scheduler = EulerAncestralDiscreteScheduler.from_config(scheduler_config)

    elif scheduler_type == "dpm":
        scheduler = DPMSolverMultistepScheduler.from_config(scheduler_config)

    elif scheduler_type == "ddim":
        scheduler = DDIMScheduler.from_config(scheduler_config)

    elif scheduler_type == "edm_dpm_solver_multistep":
        scheduler_config = {
            "algorithm_type": "dpmsolver++",
            "dynamic_thresholding_ratio": 0.995,
            "euler_at_final": False,
            "final_sigmas_type": "zero",
            "lower_order_final": True,
            "num_train_timesteps": 1000,
            "prediction_type": "epsilon",
            "rho": 7.0,
            "sample_max_value": 1.0,
            "sigma_data": 0.5,
            "sigma_max": 80.0,
            "sigma_min": 0.002,
            "solver_order": 2,
            "solver_type": "midpoint",
            "thresholding": False,
        }
        scheduler = EDMDPMSolverMultistepScheduler(**scheduler_config)

    else:
        raise ValueError(f"Scheduler of type {scheduler_type} doesn't exist!")

    return scheduler


def _legacy_load_clip_tokenizer(cls, checkpoint, config=None, local_files_only=False):
    if config:
        config = {"pretrained_model_name_or_path": config}
    else:
        config = fetch_diffusers_config(checkpoint)

    if is_clip_model(checkpoint) or is_clip_sdxl_model(checkpoint):
        clip_config = "openai/clip-vit-large-patch14"
        config["pretrained_model_name_or_path"] = clip_config
        subfolder = ""

    elif is_open_clip_model(checkpoint):
        clip_config = "stabilityai/stable-diffusion-2"
        config["pretrained_model_name_or_path"] = clip_config
        subfolder = "tokenizer"

    else:
        clip_config = "laion/CLIP-ViT-bigG-14-laion2B-39B-b160k"
        config["pretrained_model_name_or_path"] = clip_config
        subfolder = ""

    tokenizer = cls.from_pretrained(**config, subfolder=subfolder, local_files_only=local_files_only)

    return tokenizer


def _legacy_load_safety_checker(local_files_only, mindspore_dtype):
    # Support for loading safety checker components using the deprecated
    # `load_safety_checker` argument.

    from ..pipelines.stable_diffusion.safety_checker import StableDiffusionSafetyChecker

    feature_extractor = AutoImageProcessor.from_pretrained(
        "CompVis/stable-diffusion-safety-checker", local_files_only=local_files_only, mindspore_dtype=mindspore_dtype
    )
    safety_checker = StableDiffusionSafetyChecker.from_pretrained(
        "CompVis/stable-diffusion-safety-checker", local_files_only=local_files_only, mindspore_dtype=mindspore_dtype
    )

    return {"safety_checker": safety_checker, "feature_extractor": feature_extractor}


# in SD3 original implementation of AdaLayerNormContinuous, it split linear projection output into shift, scale;
# while in diffusers it split into scale, shift. Here we swap the linear projection weights in order to be able to use diffusers implementation
def swap_scale_shift(weight, dim):
    shift, scale = weight.chunk(2, axis=0)
    new_weight = ops.cat([scale, shift], axis=0)
    return new_weight


<<<<<<< HEAD
def swap_proj_gate(weight):
    proj, gate = weight.chunk(2, axis=0)
    new_weight = ops.cat([gate, proj], axis=0)
    return new_weight


=======
>>>>>>> 9c32b2ae
def get_attn2_layers(state_dict):
    attn2_layers = []
    for key in state_dict.keys():
        if "attn2." in key:
            # Extract the layer number from the key
            layer_num = int(key.split(".")[1])
            attn2_layers.append(layer_num)

    return tuple(sorted(set(attn2_layers)))


def get_caption_projection_dim(state_dict):
    caption_projection_dim = state_dict["context_embedder.weight"].shape[0]
    return caption_projection_dim


def convert_sd3_transformer_checkpoint_to_diffusers(checkpoint, **kwargs):
    converted_state_dict = {}
    keys = list(checkpoint.keys())
    for k in keys:
        if "model.diffusion_model." in k:
            checkpoint[k.replace("model.diffusion_model.", "")] = checkpoint.pop(k)

    num_layers = list(set(int(k.split(".", 2)[1]) for k in checkpoint if "joint_blocks" in k))[-1] + 1  # noqa: C401
    dual_attention_layers = get_attn2_layers(checkpoint)

    caption_projection_dim = get_caption_projection_dim(checkpoint)
    has_qk_norm = any("ln_q" in key for key in checkpoint.keys())

    # Positional and patch embeddings.
    converted_state_dict["pos_embed.pos_embed"] = checkpoint.pop("pos_embed")
    converted_state_dict["pos_embed.proj.weight"] = checkpoint.pop("x_embedder.proj.weight")
    converted_state_dict["pos_embed.proj.bias"] = checkpoint.pop("x_embedder.proj.bias")

    # Timestep embeddings.
    converted_state_dict["time_text_embed.timestep_embedder.linear_1.weight"] = checkpoint.pop(
        "t_embedder.mlp.0.weight"
    )
    converted_state_dict["time_text_embed.timestep_embedder.linear_1.bias"] = checkpoint.pop("t_embedder.mlp.0.bias")
    converted_state_dict["time_text_embed.timestep_embedder.linear_2.weight"] = checkpoint.pop(
        "t_embedder.mlp.2.weight"
    )
    converted_state_dict["time_text_embed.timestep_embedder.linear_2.bias"] = checkpoint.pop("t_embedder.mlp.2.bias")

    # Context projections.
    converted_state_dict["context_embedder.weight"] = checkpoint.pop("context_embedder.weight")
    converted_state_dict["context_embedder.bias"] = checkpoint.pop("context_embedder.bias")

    # Pooled context projection.
    converted_state_dict["time_text_embed.text_embedder.linear_1.weight"] = checkpoint.pop("y_embedder.mlp.0.weight")
    converted_state_dict["time_text_embed.text_embedder.linear_1.bias"] = checkpoint.pop("y_embedder.mlp.0.bias")
    converted_state_dict["time_text_embed.text_embedder.linear_2.weight"] = checkpoint.pop("y_embedder.mlp.2.weight")
    converted_state_dict["time_text_embed.text_embedder.linear_2.bias"] = checkpoint.pop("y_embedder.mlp.2.bias")

    # Transformer blocks 🎸.
    for i in range(num_layers):
        # Q, K, V
        sample_q, sample_k, sample_v = ops.chunk(checkpoint.pop(f"joint_blocks.{i}.x_block.attn.qkv.weight"), 3, axis=0)
        context_q, context_k, context_v = ops.chunk(
            checkpoint.pop(f"joint_blocks.{i}.context_block.attn.qkv.weight"), 3, axis=0
        )
        sample_q_bias, sample_k_bias, sample_v_bias = ops.chunk(
            checkpoint.pop(f"joint_blocks.{i}.x_block.attn.qkv.bias"), 3, axis=0
        )
        context_q_bias, context_k_bias, context_v_bias = ops.chunk(
            checkpoint.pop(f"joint_blocks.{i}.context_block.attn.qkv.bias"), 3, axis=0
        )

        converted_state_dict[f"transformer_blocks.{i}.attn.to_q.weight"] = Parameter(
            ops.cat([sample_q]), name=f"transformer_blocks.{i}.attn.to_q.weight"
        )
        converted_state_dict[f"transformer_blocks.{i}.attn.to_q.bias"] = Parameter(
            ops.cat([sample_q_bias]), name=f"transformer_blocks.{i}.attn.to_q.bias"
        )
        converted_state_dict[f"transformer_blocks.{i}.attn.to_k.weight"] = Parameter(
            ops.cat([sample_k]), name=f"transformer_blocks.{i}.attn.to_k.weight"
        )
        converted_state_dict[f"transformer_blocks.{i}.attn.to_k.bias"] = Parameter(
            ops.cat([sample_k_bias]), name=f"transformer_blocks.{i}.attn.to_k.bias"
        )
        converted_state_dict[f"transformer_blocks.{i}.attn.to_v.weight"] = Parameter(
            ops.cat([sample_v]), name=f"transformer_blocks.{i}.attn.to_v.weight"
        )
        converted_state_dict[f"transformer_blocks.{i}.attn.to_v.bias"] = Parameter(
            ops.cat([sample_v_bias]), name=f"transformer_blocks.{i}.attn.to_v.bias"
        )

        converted_state_dict[f"transformer_blocks.{i}.attn.add_q_proj.weight"] = Parameter(
            ops.cat([context_q]), name=f"transformer_blocks.{i}.attn.add_q_proj.weight"
        )
        converted_state_dict[f"transformer_blocks.{i}.attn.add_q_proj.bias"] = Parameter(
            ops.cat([context_q_bias]), name=f"transformer_blocks.{i}.attn.add_q_proj.bias"
        )
        converted_state_dict[f"transformer_blocks.{i}.attn.add_k_proj.weight"] = Parameter(
            ops.cat([context_k]), name=f"transformer_blocks.{i}.attn.add_k_proj.weight"
        )
        converted_state_dict[f"transformer_blocks.{i}.attn.add_k_proj.bias"] = Parameter(
            ops.cat([context_k_bias]), name=f"transformer_blocks.{i}.attn.add_k_proj.bias"
        )
        converted_state_dict[f"transformer_blocks.{i}.attn.add_v_proj.weight"] = Parameter(
            ops.cat([context_v]), name=f"transformer_blocks.{i}.attn.add_v_proj.weight"
        )
        converted_state_dict[f"transformer_blocks.{i}.attn.add_v_proj.bias"] = Parameter(
            ops.cat([context_v_bias]), name=f"transformer_blocks.{i}.attn.add_v_proj.bias"
        )

        # qk norm
        if has_qk_norm:
            converted_state_dict[f"transformer_blocks.{i}.attn.norm_q.weight"] = checkpoint.pop(
                f"joint_blocks.{i}.x_block.attn.ln_q.weight"
            )
            converted_state_dict[f"transformer_blocks.{i}.attn.norm_k.weight"] = checkpoint.pop(
                f"joint_blocks.{i}.x_block.attn.ln_k.weight"
            )
            converted_state_dict[f"transformer_blocks.{i}.attn.norm_added_q.weight"] = checkpoint.pop(
                f"joint_blocks.{i}.context_block.attn.ln_q.weight"
            )
            converted_state_dict[f"transformer_blocks.{i}.attn.norm_added_k.weight"] = checkpoint.pop(
                f"joint_blocks.{i}.context_block.attn.ln_k.weight"
            )

        # output projections.
        converted_state_dict[f"transformer_blocks.{i}.attn.to_out.0.weight"] = checkpoint.pop(
            f"joint_blocks.{i}.x_block.attn.proj.weight"
        )
        converted_state_dict[f"transformer_blocks.{i}.attn.to_out.0.bias"] = checkpoint.pop(
            f"joint_blocks.{i}.x_block.attn.proj.bias"
        )
        if not (i == num_layers - 1):
            converted_state_dict[f"transformer_blocks.{i}.attn.to_add_out.weight"] = checkpoint.pop(
                f"joint_blocks.{i}.context_block.attn.proj.weight"
            )
            converted_state_dict[f"transformer_blocks.{i}.attn.to_add_out.bias"] = checkpoint.pop(
                f"joint_blocks.{i}.context_block.attn.proj.bias"
            )

        if i in dual_attention_layers:
            # Q, K, V
            sample_q2, sample_k2, sample_v2 = ops.chunk(
                checkpoint.pop(f"joint_blocks.{i}.x_block.attn2.qkv.weight"), 3, axis=0
            )
            sample_q2_bias, sample_k2_bias, sample_v2_bias = ops.chunk(
                checkpoint.pop(f"joint_blocks.{i}.x_block.attn2.qkv.bias"), 3, axis=0
            )
            converted_state_dict[f"transformer_blocks.{i}.attn2.to_q.weight"] = Parameter(
                ops.cat([sample_q2]), name=f"transformer_blocks.{i}.attn2.to_q.weight"
            )
            converted_state_dict[f"transformer_blocks.{i}.attn2.to_q.bias"] = Parameter(
                ops.cat([sample_q2_bias]), name=f"transformer_blocks.{i}.attn2.to_q.bias"
            )
            converted_state_dict[f"transformer_blocks.{i}.attn2.to_k.weight"] = Parameter(
                ops.cat([sample_k2]), name=f"transformer_blocks.{i}.attn2.to_k.weight"
            )
            converted_state_dict[f"transformer_blocks.{i}.attn2.to_k.bias"] = Parameter(
                ops.cat([sample_k2_bias]), name=f"transformer_blocks.{i}.attn2.to_k.bias"
            )
            converted_state_dict[f"transformer_blocks.{i}.attn2.to_v.weight"] = Parameter(
                ops.cat([sample_v2]), name=f"transformer_blocks.{i}.attn2.to_v.weight"
            )
            converted_state_dict[f"transformer_blocks.{i}.attn2.to_v.bias"] = Parameter(
                ops.cat([sample_v2_bias]), name=f"transformer_blocks.{i}.attn2.to_v.bias"
            )

            # qk norm
            if has_qk_norm:
                converted_state_dict[f"transformer_blocks.{i}.attn2.norm_q.weight"] = checkpoint.pop(
                    f"joint_blocks.{i}.x_block.attn2.ln_q.weight"
                )
                converted_state_dict[f"transformer_blocks.{i}.attn2.norm_k.weight"] = checkpoint.pop(
                    f"joint_blocks.{i}.x_block.attn2.ln_k.weight"
                )

            # output projections.
            converted_state_dict[f"transformer_blocks.{i}.attn2.to_out.0.weight"] = checkpoint.pop(
                f"joint_blocks.{i}.x_block.attn2.proj.weight"
            )
            converted_state_dict[f"transformer_blocks.{i}.attn2.to_out.0.bias"] = checkpoint.pop(
                f"joint_blocks.{i}.x_block.attn2.proj.bias"
            )

        # norms.
        converted_state_dict[f"transformer_blocks.{i}.norm1.linear.weight"] = checkpoint.pop(
            f"joint_blocks.{i}.x_block.adaLN_modulation.1.weight"
        )
        converted_state_dict[f"transformer_blocks.{i}.norm1.linear.bias"] = checkpoint.pop(
            f"joint_blocks.{i}.x_block.adaLN_modulation.1.bias"
        )
        if not (i == num_layers - 1):
            converted_state_dict[f"transformer_blocks.{i}.norm1_context.linear.weight"] = checkpoint.pop(
                f"joint_blocks.{i}.context_block.adaLN_modulation.1.weight"
            )
            converted_state_dict[f"transformer_blocks.{i}.norm1_context.linear.bias"] = checkpoint.pop(
                f"joint_blocks.{i}.context_block.adaLN_modulation.1.bias"
            )
        else:
            converted_state_dict[f"transformer_blocks.{i}.norm1_context.linear.weight"] = Parameter(
                swap_scale_shift(
                    checkpoint.pop(f"joint_blocks.{i}.context_block.adaLN_modulation.1.weight"),
                    dim=caption_projection_dim,
                ),
                name=f"transformer_blocks.{i}.norm1_context.linear.weight",
            )
            converted_state_dict[f"transformer_blocks.{i}.norm1_context.linear.bias"] = Parameter(
                swap_scale_shift(
                    checkpoint.pop(f"joint_blocks.{i}.context_block.adaLN_modulation.1.bias"),
                    dim=caption_projection_dim,
                ),
                name=f"transformer_blocks.{i}.norm1_context.linear.bias",
            )

        # ffs.
        converted_state_dict[f"transformer_blocks.{i}.ff.net.0.proj.weight"] = checkpoint.pop(
            f"joint_blocks.{i}.x_block.mlp.fc1.weight"
        )
        converted_state_dict[f"transformer_blocks.{i}.ff.net.0.proj.bias"] = checkpoint.pop(
            f"joint_blocks.{i}.x_block.mlp.fc1.bias"
        )
        converted_state_dict[f"transformer_blocks.{i}.ff.net.2.weight"] = checkpoint.pop(
            f"joint_blocks.{i}.x_block.mlp.fc2.weight"
        )
        converted_state_dict[f"transformer_blocks.{i}.ff.net.2.bias"] = checkpoint.pop(
            f"joint_blocks.{i}.x_block.mlp.fc2.bias"
        )
        if not (i == num_layers - 1):
            converted_state_dict[f"transformer_blocks.{i}.ff_context.net.0.proj.weight"] = checkpoint.pop(
                f"joint_blocks.{i}.context_block.mlp.fc1.weight"
            )
            converted_state_dict[f"transformer_blocks.{i}.ff_context.net.0.proj.bias"] = checkpoint.pop(
                f"joint_blocks.{i}.context_block.mlp.fc1.bias"
            )
            converted_state_dict[f"transformer_blocks.{i}.ff_context.net.2.weight"] = checkpoint.pop(
                f"joint_blocks.{i}.context_block.mlp.fc2.weight"
            )
            converted_state_dict[f"transformer_blocks.{i}.ff_context.net.2.bias"] = checkpoint.pop(
                f"joint_blocks.{i}.context_block.mlp.fc2.bias"
            )

    # Final blocks.
    converted_state_dict["proj_out.weight"] = checkpoint.pop("final_layer.linear.weight")
    converted_state_dict["proj_out.bias"] = checkpoint.pop("final_layer.linear.bias")
    converted_state_dict["norm_out.linear.weight"] = Parameter(
        swap_scale_shift(checkpoint.pop("final_layer.adaLN_modulation.1.weight"), dim=caption_projection_dim),
        name="norm_out.linear.weight",
    )
    converted_state_dict["norm_out.linear.bias"] = Parameter(
        swap_scale_shift(checkpoint.pop("final_layer.adaLN_modulation.1.bias"), dim=caption_projection_dim),
        name="norm_out.linear.bias",
    )

    return converted_state_dict


def is_t5_in_single_file(checkpoint):
    if "text_encoders.t5xxl.transformer.shared.weight" in checkpoint:
        return True

    return False


def convert_sd3_t5_checkpoint_to_diffusers(checkpoint):
    keys = list(checkpoint.keys())
    text_model_dict = {}

    remove_prefixes = ["text_encoders.t5xxl.transformer."]

    for key in keys:
        for prefix in remove_prefixes:
            if key.startswith(prefix):
                diffusers_key = key.replace(prefix, "")
                text_model_dict[diffusers_key] = checkpoint.get(key)

    return text_model_dict


def create_diffusers_t5_model_from_checkpoint(
    cls,
    checkpoint,
    subfolder="",
    config=None,
    mindspore_dtype=None,
    local_files_only=None,
):
    if config:
        config = {"pretrained_model_name_or_path": config}
    else:
        config = fetch_diffusers_config(checkpoint)

    model_config = cls.config_class.from_pretrained(**config, subfolder=subfolder, local_files_only=local_files_only)
    model = cls(model_config)

    diffusers_format_checkpoint = convert_sd3_t5_checkpoint_to_diffusers(checkpoint)
    diffusers_format_checkpoint = _convert_state_dict(model, diffusers_format_checkpoint)

    _load_param_into_net(model, diffusers_format_checkpoint, mindspore_dtype)

    use_keep_in_fp32_modules = (cls._keep_in_fp32_modules is not None) and (mindspore_dtype == ms.float16)
    if use_keep_in_fp32_modules:
        keep_in_fp32_modules = model._keep_in_fp32_modules
    else:
        keep_in_fp32_modules = []

    if keep_in_fp32_modules is not None:
        for name, param in model.parameters_and_names():
            if any(module_to_keep_in_fp32 in name.split(".") for module_to_keep_in_fp32 in keep_in_fp32_modules):
                param.set_dtype(ms.float32)

    return model


def convert_animatediff_checkpoint_to_diffusers(checkpoint, **kwargs):
    converted_state_dict = {}
    for k, v in checkpoint.items():
        if "pos_encoder" in k:
            continue

        else:
            converted_state_dict[
                k.replace(".norms.0", ".norm1")
                .replace(".norms.1", ".norm2")
                .replace(".ff_norm", ".norm3")
                .replace(".attention_blocks.0", ".attn1")
                .replace(".attention_blocks.1", ".attn2")
                .replace(".temporal_transformer", "")
            ] = v

    return converted_state_dict


def convert_flux_transformer_checkpoint_to_diffusers(checkpoint, **kwargs):
    converted_state_dict = {}
    keys = list(checkpoint.keys())
    for k in keys:
        if "model.diffusion_model." in k:
            checkpoint[k.replace("model.diffusion_model.", "")] = checkpoint.pop(k)

    num_layers = list(set(int(k.split(".", 2)[1]) for k in checkpoint if "double_blocks." in k))[-1] + 1  # noqa: C401
    num_single_layers = (
        list(set(int(k.split(".", 2)[1]) for k in checkpoint if "single_blocks." in k))[-1] + 1
    )  # noqa: C401
    mlp_ratio = 4.0
    inner_dim = 3072

    # in SD3 original implementation of AdaLayerNormContinuous, it split linear projection output into shift, scale;
    # while in diffusers it split into scale, shift. Here we swap the linear projection weights in order to be able to use diffusers implementation
    def swap_scale_shift(weight):
        shift, scale = weight.chunk(2, axis=0)
        new_weight = ops.cat([scale, shift], axis=0)
        return new_weight

    ## time_text_embed.timestep_embedder <-  time_in  # noqa: E266
    converted_state_dict["time_text_embed.timestep_embedder.linear_1.weight"] = checkpoint.pop(
        "time_in.in_layer.weight"
    )
    converted_state_dict["time_text_embed.timestep_embedder.linear_1.bias"] = checkpoint.pop("time_in.in_layer.bias")
    converted_state_dict["time_text_embed.timestep_embedder.linear_2.weight"] = checkpoint.pop(
        "time_in.out_layer.weight"
    )
    converted_state_dict["time_text_embed.timestep_embedder.linear_2.bias"] = checkpoint.pop("time_in.out_layer.bias")

    ## time_text_embed.text_embedder <- vector_in  # noqa: E266
    converted_state_dict["time_text_embed.text_embedder.linear_1.weight"] = checkpoint.pop("vector_in.in_layer.weight")
    converted_state_dict["time_text_embed.text_embedder.linear_1.bias"] = checkpoint.pop("vector_in.in_layer.bias")
    converted_state_dict["time_text_embed.text_embedder.linear_2.weight"] = checkpoint.pop("vector_in.out_layer.weight")
    converted_state_dict["time_text_embed.text_embedder.linear_2.bias"] = checkpoint.pop("vector_in.out_layer.bias")

    # guidance
    has_guidance = any("guidance" in k for k in checkpoint)
    if has_guidance:
        converted_state_dict["time_text_embed.guidance_embedder.linear_1.weight"] = checkpoint.pop(
            "guidance_in.in_layer.weight"
        )
        converted_state_dict["time_text_embed.guidance_embedder.linear_1.bias"] = checkpoint.pop(
            "guidance_in.in_layer.bias"
        )
        converted_state_dict["time_text_embed.guidance_embedder.linear_2.weight"] = checkpoint.pop(
            "guidance_in.out_layer.weight"
        )
        converted_state_dict["time_text_embed.guidance_embedder.linear_2.bias"] = checkpoint.pop(
            "guidance_in.out_layer.bias"
        )

    # context_embedder
    converted_state_dict["context_embedder.weight"] = checkpoint.pop("txt_in.weight")
    converted_state_dict["context_embedder.bias"] = checkpoint.pop("txt_in.bias")

    # x_embedder
    converted_state_dict["x_embedder.weight"] = checkpoint.pop("img_in.weight")
    converted_state_dict["x_embedder.bias"] = checkpoint.pop("img_in.bias")

    # double transformer blocks
    for i in range(num_layers):
        block_prefix = f"transformer_blocks.{i}."
        # norms.
        ## norm1  # noqa: E266
        converted_state_dict[f"{block_prefix}norm1.linear.weight"] = checkpoint.pop(
            f"double_blocks.{i}.img_mod.lin.weight"
        )
        converted_state_dict[f"{block_prefix}norm1.linear.bias"] = checkpoint.pop(f"double_blocks.{i}.img_mod.lin.bias")
        ## norm1_context  # noqa: E266
        converted_state_dict[f"{block_prefix}norm1_context.linear.weight"] = checkpoint.pop(
            f"double_blocks.{i}.txt_mod.lin.weight"
        )
        converted_state_dict[f"{block_prefix}norm1_context.linear.bias"] = checkpoint.pop(
            f"double_blocks.{i}.txt_mod.lin.bias"
        )
        # Q, K, V
        sample_q, sample_k, sample_v = ops.chunk(checkpoint.pop(f"double_blocks.{i}.img_attn.qkv.weight"), 3, axis=0)
        context_q, context_k, context_v = ops.chunk(checkpoint.pop(f"double_blocks.{i}.txt_attn.qkv.weight"), 3, axis=0)
        sample_q_bias, sample_k_bias, sample_v_bias = ops.chunk(
            checkpoint.pop(f"double_blocks.{i}.img_attn.qkv.bias"), 3, axis=0
        )
        context_q_bias, context_k_bias, context_v_bias = ops.chunk(
            checkpoint.pop(f"double_blocks.{i}.txt_attn.qkv.bias"), 3, axis=0
        )
        converted_state_dict[f"{block_prefix}attn.to_q.weight"] = Parameter(
            ops.cat([sample_q]), name=f"{block_prefix}attn.to_q.weight"
        )
        converted_state_dict[f"{block_prefix}attn.to_q.bias"] = Parameter(
            ops.cat([sample_q_bias]), name=f"{block_prefix}attn.to_q.bias"
        )
        converted_state_dict[f"{block_prefix}attn.to_k.weight"] = Parameter(
            ops.cat([sample_k]), name=f"{block_prefix}attn.to_k.weight"
        )
        converted_state_dict[f"{block_prefix}attn.to_k.bias"] = Parameter(
            ops.cat([sample_k_bias]), name=f"{block_prefix}attn.to_k.bias"
        )
        converted_state_dict[f"{block_prefix}attn.to_v.weight"] = Parameter(
            ops.cat([sample_v]), name=f"{block_prefix}attn.to_v.weight"
        )
        converted_state_dict[f"{block_prefix}attn.to_v.bias"] = Parameter(
            ops.cat([sample_v_bias]), name=f"{block_prefix}attn.to_v.bias"
        )
        converted_state_dict[f"{block_prefix}attn.add_q_proj.weight"] = Parameter(
            ops.cat([context_q]), name=f"{block_prefix}attn.add_q_proj.weight"
        )
        converted_state_dict[f"{block_prefix}attn.add_q_proj.bias"] = Parameter(
            ops.cat([context_q_bias]), name=f"{block_prefix}attn.add_q_proj.bias"
        )
        converted_state_dict[f"{block_prefix}attn.add_k_proj.weight"] = Parameter(
            ops.cat([context_k]), name=f"{block_prefix}attn.add_k_proj.weight"
        )
        converted_state_dict[f"{block_prefix}attn.add_k_proj.bias"] = Parameter(
            ops.cat([context_k_bias]), name=f"{block_prefix}attn.add_k_proj.bias"
        )
        converted_state_dict[f"{block_prefix}attn.add_v_proj.weight"] = Parameter(
            ops.cat([context_v]), name=f"{block_prefix}attn.add_v_proj.weight"
        )
        converted_state_dict[f"{block_prefix}attn.add_v_proj.bias"] = Parameter(
            ops.cat([context_v_bias]), name=f"{block_prefix}attn.add_v_proj.bias"
        )
        # qk_norm
        converted_state_dict[f"{block_prefix}attn.norm_q.weight"] = checkpoint.pop(
            f"double_blocks.{i}.img_attn.norm.query_norm.scale"
        )
        converted_state_dict[f"{block_prefix}attn.norm_k.weight"] = checkpoint.pop(
            f"double_blocks.{i}.img_attn.norm.key_norm.scale"
        )
        converted_state_dict[f"{block_prefix}attn.norm_added_q.weight"] = checkpoint.pop(
            f"double_blocks.{i}.txt_attn.norm.query_norm.scale"
        )
        converted_state_dict[f"{block_prefix}attn.norm_added_k.weight"] = checkpoint.pop(
            f"double_blocks.{i}.txt_attn.norm.key_norm.scale"
        )
        # ff img_mlp
        converted_state_dict[f"{block_prefix}ff.net.0.proj.weight"] = checkpoint.pop(
            f"double_blocks.{i}.img_mlp.0.weight"
        )
        converted_state_dict[f"{block_prefix}ff.net.0.proj.bias"] = checkpoint.pop(f"double_blocks.{i}.img_mlp.0.bias")
        converted_state_dict[f"{block_prefix}ff.net.2.weight"] = checkpoint.pop(f"double_blocks.{i}.img_mlp.2.weight")
        converted_state_dict[f"{block_prefix}ff.net.2.bias"] = checkpoint.pop(f"double_blocks.{i}.img_mlp.2.bias")
        converted_state_dict[f"{block_prefix}ff_context.net.0.proj.weight"] = checkpoint.pop(
            f"double_blocks.{i}.txt_mlp.0.weight"
        )
        converted_state_dict[f"{block_prefix}ff_context.net.0.proj.bias"] = checkpoint.pop(
            f"double_blocks.{i}.txt_mlp.0.bias"
        )
        converted_state_dict[f"{block_prefix}ff_context.net.2.weight"] = checkpoint.pop(
            f"double_blocks.{i}.txt_mlp.2.weight"
        )
        converted_state_dict[f"{block_prefix}ff_context.net.2.bias"] = checkpoint.pop(
            f"double_blocks.{i}.txt_mlp.2.bias"
        )
        # output projections.
        converted_state_dict[f"{block_prefix}attn.to_out.0.weight"] = checkpoint.pop(
            f"double_blocks.{i}.img_attn.proj.weight"
        )
        converted_state_dict[f"{block_prefix}attn.to_out.0.bias"] = checkpoint.pop(
            f"double_blocks.{i}.img_attn.proj.bias"
        )
        converted_state_dict[f"{block_prefix}attn.to_add_out.weight"] = checkpoint.pop(
            f"double_blocks.{i}.txt_attn.proj.weight"
        )
        converted_state_dict[f"{block_prefix}attn.to_add_out.bias"] = checkpoint.pop(
            f"double_blocks.{i}.txt_attn.proj.bias"
        )

    # single transfomer blocks
    for i in range(num_single_layers):
        block_prefix = f"single_transformer_blocks.{i}."
        # norm.linear  <- single_blocks.0.modulation.lin
        converted_state_dict[f"{block_prefix}norm.linear.weight"] = checkpoint.pop(
            f"single_blocks.{i}.modulation.lin.weight"
        )
        converted_state_dict[f"{block_prefix}norm.linear.bias"] = checkpoint.pop(
            f"single_blocks.{i}.modulation.lin.bias"
        )
        # Q, K, V, mlp
        mlp_hidden_dim = int(inner_dim * mlp_ratio)
        split_size = (inner_dim, inner_dim, inner_dim, mlp_hidden_dim)
        q, k, v, mlp = ops.split(checkpoint.pop(f"single_blocks.{i}.linear1.weight"), split_size, axis=0)
        q_bias, k_bias, v_bias, mlp_bias = ops.split(
            checkpoint.pop(f"single_blocks.{i}.linear1.bias"), split_size, axis=0
        )
        converted_state_dict[f"{block_prefix}attn.to_q.weight"] = Parameter(
            ops.cat([q]), name=f"{block_prefix}attn.to_q.weight"
        )
        converted_state_dict[f"{block_prefix}attn.to_q.bias"] = Parameter(
            ops.cat([q_bias]), name=f"{block_prefix}attn.to_q.bias"
        )
        converted_state_dict[f"{block_prefix}attn.to_k.weight"] = Parameter(
            ops.cat([k]), name=f"{block_prefix}attn.to_k.weight"
        )
        converted_state_dict[f"{block_prefix}attn.to_k.bias"] = Parameter(
            ops.cat([k_bias]), name=f"{block_prefix}attn.to_k.bias"
        )
        converted_state_dict[f"{block_prefix}attn.to_v.weight"] = Parameter(
            ops.cat([v]), name=f"{block_prefix}attn.to_v.weight"
        )
        converted_state_dict[f"{block_prefix}attn.to_v.bias"] = Parameter(
            ops.cat([v_bias]), name=f"{block_prefix}attn.to_v.bias"
        )
        converted_state_dict[f"{block_prefix}proj_mlp.weight"] = Parameter(
            ops.cat([mlp]), name=f"{block_prefix}proj_mlp.weight"
        )
        converted_state_dict[f"{block_prefix}proj_mlp.bias"] = Parameter(
            ops.cat([mlp_bias]), name=f"{block_prefix}proj_mlp.bias"
        )
        # qk norm
        converted_state_dict[f"{block_prefix}attn.norm_q.weight"] = checkpoint.pop(
            f"single_blocks.{i}.norm.query_norm.scale"
        )
        converted_state_dict[f"{block_prefix}attn.norm_k.weight"] = checkpoint.pop(
            f"single_blocks.{i}.norm.key_norm.scale"
        )
        # output projections.
        converted_state_dict[f"{block_prefix}proj_out.weight"] = checkpoint.pop(f"single_blocks.{i}.linear2.weight")
        converted_state_dict[f"{block_prefix}proj_out.bias"] = checkpoint.pop(f"single_blocks.{i}.linear2.bias")

    converted_state_dict["proj_out.weight"] = checkpoint.pop("final_layer.linear.weight")
    converted_state_dict["proj_out.bias"] = checkpoint.pop("final_layer.linear.bias")
    converted_state_dict["norm_out.linear.weight"] = Parameter(
        swap_scale_shift(checkpoint.pop("final_layer.adaLN_modulation.1.weight")),
        name="norm_out.linear.weight",
    )
    converted_state_dict["norm_out.linear.bias"] = Parameter(
        swap_scale_shift(checkpoint.pop("final_layer.adaLN_modulation.1.bias")),
        name="norm_out.linear.bias",
    )

    return converted_state_dict


def convert_ltx_transformer_checkpoint_to_diffusers(checkpoint, **kwargs):
    converted_state_dict = {key: checkpoint.pop(key) for key in list(checkpoint.keys()) if "vae" not in key}

    TRANSFORMER_KEYS_RENAME_DICT = {
        "model.diffusion_model.": "",
        "patchify_proj": "proj_in",
        "adaln_single": "time_embed",
        "q_norm": "norm_q",
        "k_norm": "norm_k",
    }

    TRANSFORMER_SPECIAL_KEYS_REMAP = {}

    for key in list(converted_state_dict.keys()):
        new_key = key
        for replace_key, rename_key in TRANSFORMER_KEYS_RENAME_DICT.items():
            new_key = new_key.replace(replace_key, rename_key)
        converted_state_dict[new_key] = converted_state_dict.pop(key)

    for key in list(converted_state_dict.keys()):
        for special_key, handler_fn_inplace in TRANSFORMER_SPECIAL_KEYS_REMAP.items():
            if special_key not in key:
                continue
            handler_fn_inplace(key, converted_state_dict)

    return converted_state_dict


def convert_ltx_vae_checkpoint_to_diffusers(checkpoint, **kwargs):
    converted_state_dict = {key: checkpoint.pop(key) for key in list(checkpoint.keys()) if "vae." in key}

    def remove_keys_(key: str, state_dict):
        state_dict.pop(key)

    VAE_KEYS_RENAME_DICT = {
        # common
        "vae.": "",
        # decoder
        "up_blocks.0": "mid_block",
        "up_blocks.1": "up_blocks.0",
        "up_blocks.2": "up_blocks.1.upsamplers.0",
        "up_blocks.3": "up_blocks.1",
        "up_blocks.4": "up_blocks.2.conv_in",
        "up_blocks.5": "up_blocks.2.upsamplers.0",
        "up_blocks.6": "up_blocks.2",
        "up_blocks.7": "up_blocks.3.conv_in",
        "up_blocks.8": "up_blocks.3.upsamplers.0",
        "up_blocks.9": "up_blocks.3",
        # encoder
        "down_blocks.0": "down_blocks.0",
        "down_blocks.1": "down_blocks.0.downsamplers.0",
        "down_blocks.2": "down_blocks.0.conv_out",
        "down_blocks.3": "down_blocks.1",
        "down_blocks.4": "down_blocks.1.downsamplers.0",
        "down_blocks.5": "down_blocks.1.conv_out",
        "down_blocks.6": "down_blocks.2",
        "down_blocks.7": "down_blocks.2.downsamplers.0",
        "down_blocks.8": "down_blocks.3",
        "down_blocks.9": "mid_block",
        # common
        "conv_shortcut": "conv_shortcut.conv",
        "res_blocks": "resnets",
        "norm3.norm": "norm3",
        "per_channel_statistics.mean-of-means": "latents_mean",
        "per_channel_statistics.std-of-means": "latents_std",
    }

    VAE_091_RENAME_DICT = {
        # decoder
        "up_blocks.0": "mid_block",
        "up_blocks.1": "up_blocks.0.upsamplers.0",
        "up_blocks.2": "up_blocks.0",
        "up_blocks.3": "up_blocks.1.upsamplers.0",
        "up_blocks.4": "up_blocks.1",
        "up_blocks.5": "up_blocks.2.upsamplers.0",
        "up_blocks.6": "up_blocks.2",
        "up_blocks.7": "up_blocks.3.upsamplers.0",
        "up_blocks.8": "up_blocks.3",
        # common
        "last_time_embedder": "time_embedder",
        "last_scale_shift_table": "scale_shift_table",
    }

    VAE_SPECIAL_KEYS_REMAP = {
        "per_channel_statistics.channel": remove_keys_,
        "per_channel_statistics.mean-of-means": remove_keys_,
        "per_channel_statistics.mean-of-stds": remove_keys_,
        "timestep_scale_multiplier": remove_keys_,
    }

    if "vae.decoder.last_time_embedder.timestep_embedder.linear_1.weight" in converted_state_dict:
        VAE_KEYS_RENAME_DICT.update(VAE_091_RENAME_DICT)

    for key in list(converted_state_dict.keys()):
        new_key = key
        for replace_key, rename_key in VAE_KEYS_RENAME_DICT.items():
            new_key = new_key.replace(replace_key, rename_key)
        converted_state_dict[new_key] = converted_state_dict.pop(key)

    for key in list(converted_state_dict.keys()):
        for special_key, handler_fn_inplace in VAE_SPECIAL_KEYS_REMAP.items():
            if special_key not in key:
                continue
            handler_fn_inplace(key, converted_state_dict)

    return converted_state_dict


def convert_autoencoder_dc_checkpoint_to_diffusers(checkpoint, **kwargs):
    converted_state_dict = {key: checkpoint.pop(key) for key in list(checkpoint.keys())}

    def remap_qkv_(key: str, state_dict):
        qkv = state_dict.pop(key)
        q, k, v = ops.chunk(qkv, 3, axis=0)
        parent_module, _, _ = key.rpartition(".qkv.conv.weight")
        state_dict[f"{parent_module}.to_q.weight"] = Parameter(q.squeeze(), name=f"{parent_module}.to_q.weight")
        state_dict[f"{parent_module}.to_k.weight"] = Parameter(k.squeeze(), name=f"{parent_module}.to_k.weight")
        state_dict[f"{parent_module}.to_v.weight"] = Parameter(v.squeeze(), name=f"{parent_module}.to_v.weight")

    def remap_proj_conv_(key: str, state_dict):
        parent_module, _, _ = key.rpartition(".proj.conv.weight")
        state_dict[f"{parent_module}.to_out.weight"] = Parameter(
            state_dict.pop(key).squeeze(), name=f"{parent_module}.to_out.weight"
        )

    AE_KEYS_RENAME_DICT = {
        # common
        "main.": "",
        "op_list.": "",
        "context_module": "attn",
        "local_module": "conv_out",
        # NOTE: The below two lines work because scales in the available configs only have a tuple length of 1
        # If there were more scales, there would be more layers, so a loop would be better to handle this
        "aggreg.0.0": "to_qkv_multiscale.0.proj_in",
        "aggreg.0.1": "to_qkv_multiscale.0.proj_out",
        "depth_conv.conv": "conv_depth",
        "inverted_conv.conv": "conv_inverted",
        "point_conv.conv": "conv_point",
        "point_conv.norm": "norm",
        "conv.conv.": "conv.",
        "conv1.conv": "conv1",
        "conv2.conv": "conv2",
        "conv2.norm": "norm",
        "proj.norm": "norm_out",
        # encoder
        "encoder.project_in.conv": "encoder.conv_in",
        "encoder.project_out.0.conv": "encoder.conv_out",
        "encoder.stages": "encoder.down_blocks",
        # decoder
        "decoder.project_in.conv": "decoder.conv_in",
        "decoder.project_out.0": "decoder.norm_out",
        "decoder.project_out.2.conv": "decoder.conv_out",
        "decoder.stages": "decoder.up_blocks",
    }

    AE_F32C32_F64C128_F128C512_KEYS = {
        "encoder.project_in.conv": "encoder.conv_in.conv",
        "decoder.project_out.2.conv": "decoder.conv_out.conv",
    }

    AE_SPECIAL_KEYS_REMAP = {
        "qkv.conv.weight": remap_qkv_,
        "proj.conv.weight": remap_proj_conv_,
    }
    if "encoder.project_in.conv.bias" not in converted_state_dict:
        AE_KEYS_RENAME_DICT.update(AE_F32C32_F64C128_F128C512_KEYS)

    for key in list(converted_state_dict.keys()):
        new_key = key[:]
        for replace_key, rename_key in AE_KEYS_RENAME_DICT.items():
            new_key = new_key.replace(replace_key, rename_key)
        converted_state_dict[new_key] = converted_state_dict.pop(key)

    for key in list(converted_state_dict.keys()):
        for special_key, handler_fn_inplace in AE_SPECIAL_KEYS_REMAP.items():
            if special_key not in key:
                continue
            handler_fn_inplace(key, converted_state_dict)

    return converted_state_dict


def convert_mochi_transformer_checkpoint_to_diffusers(checkpoint, **kwargs):
    new_state_dict = {}

    # Comfy checkpoints add this prefix
    keys = list(checkpoint.keys())
    for k in keys:
        if "model.diffusion_model." in k:
            checkpoint[k.replace("model.diffusion_model.", "")] = checkpoint.pop(k)

    # Convert patch_embed
    new_state_dict["patch_embed.proj.weight"] = checkpoint.pop("x_embedder.proj.weight")
    new_state_dict["patch_embed.proj.bias"] = checkpoint.pop("x_embedder.proj.bias")

    # Convert time_embed
    new_state_dict["time_embed.timestep_embedder.linear_1.weight"] = checkpoint.pop("t_embedder.mlp.0.weight")
    new_state_dict["time_embed.timestep_embedder.linear_1.bias"] = checkpoint.pop("t_embedder.mlp.0.bias")
    new_state_dict["time_embed.timestep_embedder.linear_2.weight"] = checkpoint.pop("t_embedder.mlp.2.weight")
    new_state_dict["time_embed.timestep_embedder.linear_2.bias"] = checkpoint.pop("t_embedder.mlp.2.bias")
    new_state_dict["time_embed.pooler.to_kv.weight"] = checkpoint.pop("t5_y_embedder.to_kv.weight")
    new_state_dict["time_embed.pooler.to_kv.bias"] = checkpoint.pop("t5_y_embedder.to_kv.bias")
    new_state_dict["time_embed.pooler.to_q.weight"] = checkpoint.pop("t5_y_embedder.to_q.weight")
    new_state_dict["time_embed.pooler.to_q.bias"] = checkpoint.pop("t5_y_embedder.to_q.bias")
    new_state_dict["time_embed.pooler.to_out.weight"] = checkpoint.pop("t5_y_embedder.to_out.weight")
    new_state_dict["time_embed.pooler.to_out.bias"] = checkpoint.pop("t5_y_embedder.to_out.bias")
    new_state_dict["time_embed.caption_proj.weight"] = checkpoint.pop("t5_yproj.weight")
    new_state_dict["time_embed.caption_proj.bias"] = checkpoint.pop("t5_yproj.bias")

    # Convert transformer blocks
    num_layers = 48
    for i in range(num_layers):
        block_prefix = f"transformer_blocks.{i}."
        old_prefix = f"blocks.{i}."

        # norm1
        new_state_dict[block_prefix + "norm1.linear.weight"] = checkpoint.pop(old_prefix + "mod_x.weight")
        new_state_dict[block_prefix + "norm1.linear.bias"] = checkpoint.pop(old_prefix + "mod_x.bias")
        if i < num_layers - 1:
            new_state_dict[block_prefix + "norm1_context.linear.weight"] = checkpoint.pop(old_prefix + "mod_y.weight")
            new_state_dict[block_prefix + "norm1_context.linear.bias"] = checkpoint.pop(old_prefix + "mod_y.bias")
        else:
            new_state_dict[block_prefix + "norm1_context.linear_1.weight"] = checkpoint.pop(old_prefix + "mod_y.weight")
            new_state_dict[block_prefix + "norm1_context.linear_1.bias"] = checkpoint.pop(old_prefix + "mod_y.bias")

        # Visual attention
        qkv_weight = checkpoint.pop(old_prefix + "attn.qkv_x.weight")
        q, k, v = qkv_weight.chunk(3, axis=0)

        new_state_dict[block_prefix + "attn1.to_q.weight"] = Parameter(q, name=block_prefix + "attn1.to_q.weight")
        new_state_dict[block_prefix + "attn1.to_k.weight"] = Parameter(k, name=block_prefix + "attn1.to_k.weight")
        new_state_dict[block_prefix + "attn1.to_v.weight"] = Parameter(v, name=block_prefix + "attn1.to_v.weight")
        new_state_dict[block_prefix + "attn1.norm_q.weight"] = checkpoint.pop(old_prefix + "attn.q_norm_x.weight")
        new_state_dict[block_prefix + "attn1.norm_k.weight"] = checkpoint.pop(old_prefix + "attn.k_norm_x.weight")
        new_state_dict[block_prefix + "attn1.to_out.0.weight"] = checkpoint.pop(old_prefix + "attn.proj_x.weight")
        new_state_dict[block_prefix + "attn1.to_out.0.bias"] = checkpoint.pop(old_prefix + "attn.proj_x.bias")

        # Context attention
        qkv_weight = checkpoint.pop(old_prefix + "attn.qkv_y.weight")
        q, k, v = qkv_weight.chunk(3, axis=0)

        new_state_dict[block_prefix + "attn1.add_q_proj.weight"] = Parameter(
            q, name=block_prefix + "attn1.add_q_proj.weight"
        )
        new_state_dict[block_prefix + "attn1.add_k_proj.weight"] = Parameter(
            k, name=block_prefix + "attn1.add_k_proj.weight"
        )
        new_state_dict[block_prefix + "attn1.add_v_proj.weight"] = Parameter(
            v, name=block_prefix + "attn1.add_v_proj.weight"
        )
        new_state_dict[block_prefix + "attn1.norm_added_q.weight"] = checkpoint.pop(old_prefix + "attn.q_norm_y.weight")
        new_state_dict[block_prefix + "attn1.norm_added_k.weight"] = checkpoint.pop(old_prefix + "attn.k_norm_y.weight")
        if i < num_layers - 1:
            new_state_dict[block_prefix + "attn1.to_add_out.weight"] = checkpoint.pop(old_prefix + "attn.proj_y.weight")
            new_state_dict[block_prefix + "attn1.to_add_out.bias"] = checkpoint.pop(old_prefix + "attn.proj_y.bias")

        # MLP
        new_state_dict[block_prefix + "ff.net.0.proj.weight"] = Parameter(
            swap_proj_gate(checkpoint.pop(old_prefix + "mlp_x.w1.weight")), name=block_prefix + "ff.net.0.proj.weight"
        )
        new_state_dict[block_prefix + "ff.net.2.weight"] = checkpoint.pop(old_prefix + "mlp_x.w2.weight")
        if i < num_layers - 1:
            new_state_dict[block_prefix + "ff_context.net.0.proj.weight"] = Parameter(
                swap_proj_gate(checkpoint.pop(old_prefix + "mlp_y.w1.weight")),
                name=block_prefix + "ff_context.net.0.proj.weight",
            )
            new_state_dict[block_prefix + "ff_context.net.2.weight"] = checkpoint.pop(old_prefix + "mlp_y.w2.weight")

    # Output layers
    new_state_dict["norm_out.linear.weight"] = Parameter(
        swap_scale_shift(checkpoint.pop("final_layer.mod.weight"), dim=0), name="norm_out.linear.weight"
    )
    new_state_dict["norm_out.linear.bias"] = Parameter(
        swap_scale_shift(checkpoint.pop("final_layer.mod.bias"), dim=0), name="norm_out.linear.bias"
    )
    new_state_dict["proj_out.weight"] = checkpoint.pop("final_layer.linear.weight")
    new_state_dict["proj_out.bias"] = checkpoint.pop("final_layer.linear.bias")

    new_state_dict["pos_frequencies"] = checkpoint.pop("pos_frequencies")

    return new_state_dict


def convert_hunyuan_video_transformer_to_diffusers(checkpoint, **kwargs):
    def remap_norm_scale_shift_(key, state_dict):
        weight = state_dict.pop(key)
        shift, scale = weight.chunk(2, axis=0)
        new_weight = ops.cat([scale, shift], axis=0)
        new_key = key.replace("final_layer.adaLN_modulation.1", "norm_out.linear")
        state_dict[new_key] = Parameter(new_weight, name=new_key)

    def remap_txt_in_(key, state_dict):
        def rename_key(key):
            new_key = key.replace("individual_token_refiner.blocks", "token_refiner.refiner_blocks")
            new_key = new_key.replace("adaLN_modulation.1", "norm_out.linear")
            new_key = new_key.replace("txt_in", "context_embedder")
            new_key = new_key.replace("t_embedder.mlp.0", "time_text_embed.timestep_embedder.linear_1")
            new_key = new_key.replace("t_embedder.mlp.2", "time_text_embed.timestep_embedder.linear_2")
            new_key = new_key.replace("c_embedder", "time_text_embed.text_embedder")
            new_key = new_key.replace("mlp", "ff")
            return new_key

        if "self_attn_qkv" in key:
            weight = state_dict.pop(key)
            to_q, to_k, to_v = weight.chunk(3, axis=0)
            state_dict[rename_key(key.replace("self_attn_qkv", "attn.to_q"))] = Parameter(
                to_q, name=rename_key(key.replace("self_attn_qkv", "attn.to_q"))
            )
            state_dict[rename_key(key.replace("self_attn_qkv", "attn.to_k"))] = Parameter(
                to_k, name=rename_key(key.replace("self_attn_qkv", "attn.to_k"))
            )
            state_dict[rename_key(key.replace("self_attn_qkv", "attn.to_v"))] = Parameter(
                to_v, name=rename_key(key.replace("self_attn_qkv", "attn.to_v"))
            )
        else:
            state_dict[rename_key(key)] = state_dict.pop(key)

    def remap_img_attn_qkv_(key, state_dict):
        weight = state_dict.pop(key)
        to_q, to_k, to_v = weight.chunk(3, axis=0)
        state_dict[key.replace("img_attn_qkv", "attn.to_q")] = Parameter(
            to_q, name=key.replace("img_attn_qkv", "attn.to_q")
        )
        state_dict[key.replace("img_attn_qkv", "attn.to_k")] = Parameter(
            to_k, name=key.replace("img_attn_qkv", "attn.to_k")
        )
        state_dict[key.replace("img_attn_qkv", "attn.to_v")] = Parameter(
            to_v, name=key.replace("img_attn_qkv", "attn.to_v")
        )

    def remap_txt_attn_qkv_(key, state_dict):
        weight = state_dict.pop(key)
        to_q, to_k, to_v = weight.chunk(3, axis=0)
        state_dict[key.replace("txt_attn_qkv", "attn.add_q_proj")] = Parameter(
            to_q, name=key.replace("txt_attn_qkv", "attn.add_q_proj")
        )
        state_dict[key.replace("txt_attn_qkv", "attn.add_k_proj")] = Parameter(
            to_k, name=key.replace("txt_attn_qkv", "attn.add_k_proj")
        )
        state_dict[key.replace("txt_attn_qkv", "attn.add_v_proj")] = Parameter(
            to_v, name=key.replace("txt_attn_qkv", "attn.add_v_proj")
        )

    def remap_single_transformer_blocks_(key, state_dict):
        hidden_size = 3072

        if "linear1.weight" in key:
            linear1_weight = state_dict.pop(key)
            split_size = (hidden_size, hidden_size, hidden_size, linear1_weight.shape[0] - 3 * hidden_size)
            q, k, v, mlp = ops.split(linear1_weight, split_size, axis=0)
            new_key = key.replace("single_blocks", "single_transformer_blocks").removesuffix(".linear1.weight")
            state_dict[f"{new_key}.attn.to_q.weight"] = Parameter(q, name=f"{new_key}.attn.to_q.weight")
            state_dict[f"{new_key}.attn.to_k.weight"] = Parameter(k, name=f"{new_key}.attn.to_k.weight")
            state_dict[f"{new_key}.attn.to_v.weight"] = Parameter(v, name=f"{new_key}.attn.to_v.weight")
            state_dict[f"{new_key}.proj_mlp.weight"] = Parameter(mlp, name=f"{new_key}.proj_mlp.weight")

        elif "linear1.bias" in key:
            linear1_bias = state_dict.pop(key)
            split_size = (hidden_size, hidden_size, hidden_size, linear1_bias.shape[0] - 3 * hidden_size)
            q_bias, k_bias, v_bias, mlp_bias = ops.split(linear1_bias, split_size, axis=0)
            new_key = key.replace("single_blocks", "single_transformer_blocks").removesuffix(".linear1.bias")
            state_dict[f"{new_key}.attn.to_q.bias"] = Parameter(q_bias, name=f"{new_key}.attn.to_q.bias")
            state_dict[f"{new_key}.attn.to_k.bias"] = Parameter(k_bias, name=f"{new_key}.attn.to_k.bias")
            state_dict[f"{new_key}.attn.to_v.bias"] = Parameter(v_bias, name=f"{new_key}.attn.to_v.bias")
            state_dict[f"{new_key}.proj_mlp.bias"] = Parameter(mlp_bias, name=f"{new_key}.proj_mlp.bias")

        else:
            new_key = key.replace("single_blocks", "single_transformer_blocks")
            new_key = new_key.replace("linear2", "proj_out")
            new_key = new_key.replace("q_norm", "attn.norm_q")
            new_key = new_key.replace("k_norm", "attn.norm_k")
            state_dict[new_key] = state_dict.pop(key)

    TRANSFORMER_KEYS_RENAME_DICT = {
        "img_in": "x_embedder",
        "time_in.mlp.0": "time_text_embed.timestep_embedder.linear_1",
        "time_in.mlp.2": "time_text_embed.timestep_embedder.linear_2",
        "guidance_in.mlp.0": "time_text_embed.guidance_embedder.linear_1",
        "guidance_in.mlp.2": "time_text_embed.guidance_embedder.linear_2",
        "vector_in.in_layer": "time_text_embed.text_embedder.linear_1",
        "vector_in.out_layer": "time_text_embed.text_embedder.linear_2",
        "double_blocks": "transformer_blocks",
        "img_attn_q_norm": "attn.norm_q",
        "img_attn_k_norm": "attn.norm_k",
        "img_attn_proj": "attn.to_out.0",
        "txt_attn_q_norm": "attn.norm_added_q",
        "txt_attn_k_norm": "attn.norm_added_k",
        "txt_attn_proj": "attn.to_add_out",
        "img_mod.linear": "norm1.linear",
        "img_norm1": "norm1.norm",
        "img_norm2": "norm2",
        "img_mlp": "ff",
        "txt_mod.linear": "norm1_context.linear",
        "txt_norm1": "norm1.norm",
        "txt_norm2": "norm2_context",
        "txt_mlp": "ff_context",
        "self_attn_proj": "attn.to_out.0",
        "modulation.linear": "norm.linear",
        "pre_norm": "norm.norm",
        "final_layer.norm_final": "norm_out.norm",
        "final_layer.linear": "proj_out",
        "fc1": "net.0.proj",
        "fc2": "net.2",
        "input_embedder": "proj_in",
    }

    TRANSFORMER_SPECIAL_KEYS_REMAP = {
        "txt_in": remap_txt_in_,
        "img_attn_qkv": remap_img_attn_qkv_,
        "txt_attn_qkv": remap_txt_attn_qkv_,
        "single_blocks": remap_single_transformer_blocks_,
        "final_layer.adaLN_modulation.1": remap_norm_scale_shift_,
    }

    def update_state_dict_(state_dict, old_key, new_key):
        state_dict[new_key] = state_dict.pop(old_key)

    for key in list(checkpoint.keys()):
        new_key = key[:]
        for replace_key, rename_key in TRANSFORMER_KEYS_RENAME_DICT.items():
            new_key = new_key.replace(replace_key, rename_key)
        update_state_dict_(checkpoint, key, new_key)

    for key in list(checkpoint.keys()):
        for special_key, handler_fn_inplace in TRANSFORMER_SPECIAL_KEYS_REMAP.items():
            if special_key not in key:
                continue
            handler_fn_inplace(key, checkpoint)

    return checkpoint


def _load_param_into_net(model, state_dict, mindspore_dtype=None):
    model_dtype = next(iter(model.get_parameters())).dtype
    state_dict_dtype = next(iter(state_dict.values())).dtype
    mindspore_dtype = mindspore_dtype or model_dtype

    if model_dtype != mindspore_dtype:
        for p in model.get_parameters():
            p.set_dtype(mindspore_dtype)

    if state_dict_dtype != mindspore_dtype:
        for v in state_dict.values():
            v.set_dtype(mindspore_dtype)

    _, ckpt_not_load = ms.load_param_into_net(model, state_dict, strict_load=True)
    return _, ckpt_not_load<|MERGE_RESOLUTION|>--- conflicted
+++ resolved
@@ -69,7 +69,6 @@
     "open_clip_sd3": "text_encoders.clip_g.transformer.text_model.embeddings.position_embedding.weight",
     "stable_cascade_stage_b": "down_blocks.1.0.channelwise.0.weight",
     "stable_cascade_stage_c": "clip_txt_mapper.weight",
-<<<<<<< HEAD
     "sd3": [
         "joint_blocks.0.context_block.adaLN_modulation.1.bias",
         "model.diffusion_model.joint_blocks.0.context_block.adaLN_modulation.1.bias",
@@ -78,10 +77,6 @@
         "joint_blocks.37.x_block.mlp.fc1.weight",
         "model.diffusion_model.joint_blocks.37.x_block.mlp.fc1.weight",
     ],
-=======
-    "sd3": "model.diffusion_model.joint_blocks.0.context_block.adaLN_modulation.1.bias",
-    "sd35_large": "model.diffusion_model.joint_blocks.37.x_block.mlp.fc1.weight",
->>>>>>> 9c32b2ae
     "animatediff": "down_blocks.0.motion_modules.0.temporal_transformer.transformer_blocks.0.attention_blocks.0.pos_encoder.pe",
     "animatediff_v2": "mid_block.motion_modules.0.temporal_transformer.norm.bias",
     "animatediff_sdxl_beta": "up_blocks.2.motion_modules.0.temporal_transformer.norm.weight",
@@ -137,12 +132,9 @@
     "sd35_large": {
         "pretrained_model_name_or_path": "stabilityai/stable-diffusion-3.5-large",
     },
-<<<<<<< HEAD
     "sd35_medium": {
         "pretrained_model_name_or_path": "stabilityai/stable-diffusion-3.5-medium",
     },
-=======
->>>>>>> 9c32b2ae
     "animatediff_v1": {"pretrained_model_name_or_path": "guoyww/animatediff-motion-adapter-v1-5"},
     "animatediff_v2": {"pretrained_model_name_or_path": "guoyww/animatediff-motion-adapter-v1-5-2"},
     "animatediff_v3": {"pretrained_model_name_or_path": "guoyww/animatediff-motion-adapter-v1-5-3"},
@@ -553,7 +545,6 @@
     ):
         model_type = "stable_cascade_stage_b"
 
-<<<<<<< HEAD
     elif any(key in checkpoint for key in CHECKPOINT_KEY_NAMES["sd3"]) and any(
         checkpoint[key].shape[-1] == 9216 if key in checkpoint else False for key in CHECKPOINT_KEY_NAMES["sd3"]
     ):
@@ -569,10 +560,6 @@
 
     elif any(key in checkpoint for key in CHECKPOINT_KEY_NAMES["sd35_large"]):
         model_type = "sd35_large"
-=======
-    elif CHECKPOINT_KEY_NAMES["sd3"] in checkpoint and checkpoint[CHECKPOINT_KEY_NAMES["sd3"]].shape[-1] == 9216:
-        model_type = "sd3"
->>>>>>> 9c32b2ae
 
     elif CHECKPOINT_KEY_NAMES["sd35_large"] in checkpoint:
         model_type = "sd35_large"
@@ -1804,15 +1791,12 @@
     return new_weight
 
 
-<<<<<<< HEAD
 def swap_proj_gate(weight):
     proj, gate = weight.chunk(2, axis=0)
     new_weight = ops.cat([gate, proj], axis=0)
     return new_weight
 
 
-=======
->>>>>>> 9c32b2ae
 def get_attn2_layers(state_dict):
     attn2_layers = []
     for key in state_dict.keys():
