# coding=utf-8
# Copyright 2024 The HuggingFace Inc. team.
#
# Licensed under the Apache License, Version 2.0 (the "License");
# you may not use this file except in compliance with the License.
# You may obtain a copy of the License at
#
#     http://www.apache.org/licenses/LICENSE-2.0
#
# Unless required by applicable law or agreed to in writing, software
# distributed under the License is distributed on an "AS IS" BASIS,
# WITHOUT WARRANTIES OR CONDITIONS OF ANY KIND, either express or implied.
# See the License for the specific language governing permissions and
# limitations under the License.
import json
import os
import re
import sys
import tempfile
import traceback
import warnings
from pathlib import Path
from typing import Dict, List, Optional, Union
from uuid import uuid4

from huggingface_hub import (
    ModelCard,
    ModelCardData,
    create_repo,
    hf_hub_download,
    model_info,
    snapshot_download,
    upload_folder,
)
from huggingface_hub.constants import HF_HUB_CACHE
from huggingface_hub.file_download import REGEX_COMMIT_HASH
from huggingface_hub.utils import (
    EntryNotFoundError,
    RepositoryNotFoundError,
    RevisionNotFoundError,
    is_jinja_available,
    validate_hf_hub_args,
)
from packaging import version
from requests import HTTPError

from .. import __version__
from .constants import DEPRECATED_REVISION_ARGS, HUGGINGFACE_CO_RESOLVE_ENDPOINT, SAFETENSORS_WEIGHTS_NAME, WEIGHTS_NAME
from .logging import get_logger

logger = get_logger(__name__)

MODEL_CARD_TEMPLATE_PATH = Path(__file__).parent / "model_card_template.md"
SESSION_ID = uuid4().hex


def http_user_agent(user_agent: Union[Dict, str, None] = None) -> str:
    """
    Formats a user-agent string with basic info about a request.
    """
    ua = f"diffusers/{__version__}; python/{sys.version.split()[0]}; session_id/{SESSION_ID}"
    return ua + "; telemetry/off"


def load_or_create_model_card(
    repo_id_or_path: str = None,
    token: Optional[str] = None,
    is_pipeline: bool = False,
    from_training: bool = False,
    model_description: Optional[str] = None,
    base_model: str = None,
    prompt: Optional[str] = None,
    license: Optional[str] = None,
    widget: Optional[List[dict]] = None,
    inference: Optional[bool] = None,
) -> ModelCard:
    """
    Loads or creates a model card.

    Args:
        repo_id_or_path (`str`):
            The repo id (e.g., "runwayml/stable-diffusion-v1-5") or local path where to look for the model card.
        token (`str`, *optional*):
            Authentication token. Will default to the stored token. See https://huggingface.co/settings/token for more
            details.
        is_pipeline (`bool`):
            Boolean to indicate if we're adding tag to a [`DiffusionPipeline`].
        from_training: (`bool`): Boolean flag to denote if the model card is being created from a training script.
        model_description (`str`, *optional*): Model description to add to the model card. Helpful when using
            `load_or_create_model_card` from a training script.
        base_model (`str`): Base model identifier (e.g., "stabilityai/stable-diffusion-xl-base-1.0"). Useful
            for DreamBooth-like training.
        prompt (`str`, *optional*): Prompt used for training. Useful for DreamBooth-like training.
        license: (`str`, *optional*): License of the output artifact. Helpful when using
            `load_or_create_model_card` from a training script.
        widget (`List[dict]`, *optional*): Widget to accompany a gallery template.
        inference: (`bool`, optional): Whether to turn on inference widget. Helpful when using
            `load_or_create_model_card` from a training script.
    """
    if not is_jinja_available():
        raise ValueError(
            "Modelcard rendering is based on Jinja templates."
            " Please make sure to have `jinja` installed before using `load_or_create_model_card`."
            " To install it, please run `pip install Jinja2`."
        )

    try:
        # Check if the model card is present on the remote repo
        model_card = ModelCard.load(repo_id_or_path, token=token)
    except (EntryNotFoundError, RepositoryNotFoundError):
        # Otherwise create a model card from template
        if from_training:
            model_card = ModelCard.from_template(
                card_data=ModelCardData(  # Card metadata object that will be converted to YAML block
                    license=license,
                    library_name="diffusers",
                    inference=inference,
                    base_model=base_model,
                    instance_prompt=prompt,
                    widget=widget,
                ),
                template_path=MODEL_CARD_TEMPLATE_PATH,
                model_description=model_description,
            )
        else:
            card_data = ModelCardData()
            component = "pipeline" if is_pipeline else "model"
            if model_description is None:
                model_description = f"This is the model card of a 🧨 diffusers {component} that has been pushed on the Hub. This model card has been automatically generated."  # noqa: E501
            model_card = ModelCard.from_template(card_data, model_description=model_description)

    return model_card


def populate_model_card(model_card: ModelCard, tags: Union[str, List[str]] = None) -> ModelCard:
    """Populates the `model_card` with library name and optional tags."""
    if model_card.data.library_name is None:
        model_card.data.library_name = "diffusers"

    if tags is not None:
        if isinstance(tags, str):
            tags = [tags]
        if model_card.data.tags is None:
            model_card.data.tags = []
        for tag in tags:
            model_card.data.tags.append(tag)

    return model_card


def extract_commit_hash(resolved_file: Optional[str], commit_hash: Optional[str] = None):
    """
    Extracts the commit hash from a resolved filename toward a cache file.
    """
    if resolved_file is None or commit_hash is not None:
        return commit_hash
    resolved_file = str(Path(resolved_file).as_posix())
    search = re.search(r"snapshots/([^/]+)/", resolved_file)
    if search is None:
        return None
    commit_hash = search.groups()[0]
    return commit_hash if REGEX_COMMIT_HASH.match(commit_hash) else None


# Old default cache path, potentially to be migrated.
# This logic was more or less taken from `transformers`, with the following differences:
# - Diffusers doesn't use custom environment variables to specify the cache path.
# - There is no need to migrate the cache format, just move the files to the new location.
hf_cache_home = os.path.expanduser(
    os.getenv("HF_HOME", os.path.join(os.getenv("XDG_CACHE_HOME", "~/.cache"), "huggingface"))
)
old_diffusers_cache = os.path.join(hf_cache_home, "diffusers")


def move_cache(old_cache_dir: Optional[str] = None, new_cache_dir: Optional[str] = None) -> None:
    if new_cache_dir is None:
        new_cache_dir = HF_HUB_CACHE
    if old_cache_dir is None:
        old_cache_dir = old_diffusers_cache

    old_cache_dir = Path(old_cache_dir).expanduser()
    new_cache_dir = Path(new_cache_dir).expanduser()
    for old_blob_path in old_cache_dir.glob("**/blobs/*"):
        if old_blob_path.is_file() and not old_blob_path.is_symlink():
            new_blob_path = new_cache_dir / old_blob_path.relative_to(old_cache_dir)
            new_blob_path.parent.mkdir(parents=True, exist_ok=True)
            os.replace(old_blob_path, new_blob_path)
            try:
                os.symlink(new_blob_path, old_blob_path)
            except OSError:
                logger.warning(
                    "Could not create symlink between old cache and new cache. If you use an older version of diffusers again, files will be re-downloaded."
                )
    # At this point, old_cache_dir contains symlinks to the new cache (it can still be used).


cache_version_file = os.path.join(HF_HUB_CACHE, "version_diffusers_cache.txt")
if not os.path.isfile(cache_version_file):
    cache_version = 0
else:
    with open(cache_version_file) as f:
        try:
            cache_version = int(f.read())
        except ValueError:
            cache_version = 0

if cache_version < 1:
    old_cache_is_not_empty = os.path.isdir(old_diffusers_cache) and len(os.listdir(old_diffusers_cache)) > 0
    if old_cache_is_not_empty:
        logger.warning(
            "The cache for model files in Diffusers v0.14.0 has moved to a new location. Moving your "
            "existing cached models. This is a one-time operation, you can interrupt it or run it "
            "later by calling `diffusers.utils.hub_utils.move_cache()`."
        )
        try:
            move_cache()
        except Exception as e:
            trace = "\n".join(traceback.format_tb(e.__traceback__))
            logger.error(
                f"There was a problem when trying to move your cache:\n\n{trace}\n{e.__class__.__name__}: {e}\n\nPlease "
                "file an issue at https://github.com/huggingface/diffusers/issues/new/choose, copy paste this whole "
                "message and we will do our best to help."
            )

if cache_version < 1:
    try:
        os.makedirs(HF_HUB_CACHE, exist_ok=True)
        with open(cache_version_file, "w") as f:
            f.write("1")
    except Exception:
        logger.warning(
            f"There was a problem when trying to write in your cache folder ({HF_HUB_CACHE}). Please, ensure "
            "the directory exists and can be written to."
        )


def _add_variant(weights_name: str, variant: Optional[str] = None) -> str:
    if variant is not None:
        splits = weights_name.split(".")
        splits = splits[:-1] + [variant] + splits[-1:]
        weights_name = ".".join(splits)

    return weights_name


@validate_hf_hub_args
def _get_model_file(
    pretrained_model_name_or_path: Union[str, Path],
    *,
    weights_name: str,
    subfolder: Optional[str] = None,
    cache_dir: Optional[str] = None,
    force_download: bool = False,
    proxies: Optional[Dict] = None,
    local_files_only: bool = False,
    token: Optional[str] = None,
    user_agent: Optional[Union[Dict, str]] = None,
    revision: Optional[str] = None,
    commit_hash: Optional[str] = None,
):
    pretrained_model_name_or_path = str(pretrained_model_name_or_path)
    if os.path.isfile(pretrained_model_name_or_path):
        return pretrained_model_name_or_path
    elif os.path.isdir(pretrained_model_name_or_path):
        if os.path.isfile(os.path.join(pretrained_model_name_or_path, weights_name)):
            # Load from a PyTorch checkpoint
            model_file = os.path.join(pretrained_model_name_or_path, weights_name)
            return model_file
        elif subfolder is not None and os.path.isfile(
            os.path.join(pretrained_model_name_or_path, subfolder, weights_name)
        ):
            model_file = os.path.join(pretrained_model_name_or_path, subfolder, weights_name)
            return model_file
        else:
            raise EnvironmentError(
                f"Error no file named {weights_name} found in directory {pretrained_model_name_or_path}."
            )
    else:
        # 1. First check if deprecated way of loading from branches is used
        if (
            revision in DEPRECATED_REVISION_ARGS
            and (weights_name == WEIGHTS_NAME or weights_name == SAFETENSORS_WEIGHTS_NAME)
            and version.parse(version.parse(__version__).base_version) >= version.parse("0.22.0")
        ):
            try:
                model_file = hf_hub_download(
                    pretrained_model_name_or_path,
                    filename=_add_variant(weights_name, revision),
                    cache_dir=cache_dir,
                    force_download=force_download,
                    proxies=proxies,
                    local_files_only=local_files_only,
                    token=token,
                    user_agent=user_agent,
                    subfolder=subfolder,
                    revision=revision or commit_hash,
                )
                warnings.warn(
                    f"Loading the variant {revision} from {pretrained_model_name_or_path} via `revision='{revision}'` is deprecated. Loading instead from `revision='main'` with `variant={revision}`. Loading model variants via `revision='{revision}'` will be removed in diffusers v1. Please use `variant='{revision}'` instead.",  # noqa: E501
                    FutureWarning,
                )
                return model_file
            except:  # noqa: E722
                warnings.warn(
                    f"You are loading the variant {revision} from {pretrained_model_name_or_path} via `revision='{revision}'`. This behavior is deprecated and will be removed in diffusers v1. One should use `variant='{revision}'` instead. However, it appears that {pretrained_model_name_or_path} currently does not have a {_add_variant(weights_name, revision)} file in the 'main' branch of {pretrained_model_name_or_path}. \n The Diffusers team and community would be very grateful if you could open an issue: https://github.com/huggingface/diffusers/issues/new with the title '{pretrained_model_name_or_path} is missing {_add_variant(weights_name, revision)}' so that the correct variant file can be added.",  # noqa: E501
                    FutureWarning,
                )
        try:
            # 2. Load model file as usual
            model_file = hf_hub_download(
                pretrained_model_name_or_path,
                filename=weights_name,
                cache_dir=cache_dir,
                force_download=force_download,
                proxies=proxies,
                local_files_only=local_files_only,
                token=token,
                user_agent=user_agent,
                subfolder=subfolder,
                revision=revision or commit_hash,
            )
            return model_file

        except RepositoryNotFoundError as e:
            raise EnvironmentError(
                f"{pretrained_model_name_or_path} is not a local folder and is not a valid model identifier "
                "listed on 'https://huggingface.co/models'\nIf this is a private repository, make sure to pass a "
                "token having permission to this repo with `token` or log in with `huggingface-cli "
                "login`."
            ) from e
        except RevisionNotFoundError as e:
            raise EnvironmentError(
                f"{revision} is not a valid git identifier (branch name, tag name or commit id) that exists for "
                "this model name. Check the model page at "
                f"'https://huggingface.co/{pretrained_model_name_or_path}' for available revisions."
            ) from e
        except EntryNotFoundError as e:
            raise EnvironmentError(
                f"{pretrained_model_name_or_path} does not appear to have a file named {weights_name}."
            ) from e
        except HTTPError as e:
            raise EnvironmentError(
                f"There was a specific connection error when trying to load {pretrained_model_name_or_path}:\n{e}"
            ) from e
        except ValueError as e:
            raise EnvironmentError(
                f"We couldn't connect to '{HUGGINGFACE_CO_RESOLVE_ENDPOINT}' to load this model, couldn't find it"
                f" in the cached files and it looks like {pretrained_model_name_or_path} is not the path to a"
                f" directory containing a file named {weights_name} or"
                " \nCheckout your internet connection or see how to run the library in"
                " offline mode at 'https://huggingface.co/docs/diffusers/installation#offline-mode'."
            ) from e
        except EnvironmentError as e:
            raise EnvironmentError(
                f"Can't load the model for '{pretrained_model_name_or_path}'. If you were trying to load it from "
                "'https://huggingface.co/models', make sure you don't have a local directory with the same name. "
                f"Otherwise, make sure '{pretrained_model_name_or_path}' is the correct path to a directory "
                f"containing a file named {weights_name}"
            ) from e


# Adapted from
# https://github.com/huggingface/transformers/blob/1360801a69c0b169e3efdbb0cd05d9a0e72bfb70/src/transformers/utils/hub.py#L976
# Differences are in parallelization of shard downloads and checking if shards are present.


def _check_if_shards_exist_locally(local_dir, subfolder, original_shard_filenames):
    shards_path = os.path.join(local_dir, subfolder)
    shard_filenames = [os.path.join(shards_path, f) for f in original_shard_filenames]
    for shard_file in shard_filenames:
        if not os.path.exists(shard_file):
            raise ValueError(
                f"{shards_path} does not appear to have a file named {shard_file} which is "
                "required according to the checkpoint index."
            )


def _get_checkpoint_shard_files(
    pretrained_model_name_or_path,
    index_filename,
    cache_dir=None,
    proxies=None,
    local_files_only=False,
    token=None,
    user_agent=None,
    revision=None,
    subfolder="",
):
    """
    For a given model:

    - download and cache all the shards of a sharded checkpoint if `pretrained_model_name_or_path` is a model ID on the
      Hub
    - returns the list of paths to all the shards, as well as some metadata.

    For the description of each arg, see [`PreTrainedModel.from_pretrained`]. `index_filename` is the full path to the
    index (downloaded and cached if `pretrained_model_name_or_path` is a model ID on the Hub).
    """
    if not os.path.isfile(index_filename):
        raise ValueError(f"Can't find a checkpoint index ({index_filename}) in {pretrained_model_name_or_path}.")

    with open(index_filename, "r") as f:
        index = json.loads(f.read())

    original_shard_filenames = sorted(set(index["weight_map"].values()))
    sharded_metadata = index["metadata"]
    sharded_metadata["all_checkpoint_keys"] = list(index["weight_map"].keys())
    sharded_metadata["weight_map"] = index["weight_map"].copy()
    shards_path = os.path.join(pretrained_model_name_or_path, subfolder)

    # First, let's deal with local folder.
    if os.path.isdir(pretrained_model_name_or_path):
        _check_if_shards_exist_locally(
            pretrained_model_name_or_path, subfolder=subfolder, original_shard_filenames=original_shard_filenames
        )
        return shards_path, sharded_metadata

    # At this stage pretrained_model_name_or_path is a model identifier on the Hub
    allow_patterns = original_shard_filenames
    if subfolder is not None:
        allow_patterns = [os.path.join(subfolder, p) for p in allow_patterns]

    ignore_patterns = ["*.json", "*.md"]
<<<<<<< HEAD
    # `model_info` call must guarded with the above condition.
    model_files_info = model_info(pretrained_model_name_or_path, revision=revision, token=token)
    for shard_file in original_shard_filenames:
        shard_file_present = any(shard_file in k.rfilename for k in model_files_info.siblings)
        if not shard_file_present:
=======
    if not local_files_only:
        # `model_info` call must guarded with the above condition.
        model_files_info = model_info(pretrained_model_name_or_path, revision=revision, token=token)
        for shard_file in original_shard_filenames:
            shard_file_present = any(shard_file in k.rfilename for k in model_files_info.siblings)
            if not shard_file_present:
                raise EnvironmentError(
                    f"{shards_path} does not appear to have a file named {shard_file} which is "
                    "required according to the checkpoint index."
                )

        try:
            # Load from URL
            cached_folder = snapshot_download(
                pretrained_model_name_or_path,
                cache_dir=cache_dir,
                proxies=proxies,
                local_files_only=local_files_only,
                token=token,
                revision=revision,
                allow_patterns=allow_patterns,
                ignore_patterns=ignore_patterns,
                user_agent=user_agent,
            )
            if subfolder is not None:
                cached_folder = os.path.join(cached_folder, subfolder)

        # We have already dealt with RepositoryNotFoundError and RevisionNotFoundError when getting the index, so
        # we don't have to catch them here. We have also dealt with EntryNotFoundError.
        except HTTPError as e:
>>>>>>> 9c32b2ae
            raise EnvironmentError(
                f"{shards_path} does not appear to have a file named {shard_file} which is "
                "required according to the checkpoint index."
            )

    try:
        # Load from URL
        cached_folder = snapshot_download(
            pretrained_model_name_or_path,
            cache_dir=cache_dir,
            proxies=proxies,
            local_files_only=local_files_only,
            token=token,
            revision=revision,
            allow_patterns=allow_patterns,
            ignore_patterns=ignore_patterns,
            user_agent=user_agent,
        )
        if subfolder is not None:
            cached_folder = os.path.join(cache_dir, subfolder)

    # We have already dealt with RepositoryNotFoundError and RevisionNotFoundError when getting the index, so
    # we don't have to catch them here. We have also dealt with EntryNotFoundError.
    except HTTPError as e:
        raise EnvironmentError(
            f"We couldn't connect to '{HUGGINGFACE_CO_RESOLVE_ENDPOINT}' to load {pretrained_model_name_or_path}. You should try"
            " again after checking your internet connection."
        ) from e

    return cached_folder, sharded_metadata


def _check_legacy_sharding_variant_format(folder: str = None, filenames: List[str] = None, variant: str = None):
    if filenames and folder:
        raise ValueError("Both `filenames` and `folder` cannot be provided.")
    if not filenames:
        filenames = []
        for _, _, files in os.walk(folder):
            for file in files:
                filenames.append(os.path.basename(file))
    transformers_index_format = r"\d{5}-of-\d{5}"
    variant_file_re = re.compile(rf".*-{transformers_index_format}\.{variant}\.[a-z]+$")
    return any(variant_file_re.match(f) is not None for f in filenames)


class PushToHubMixin:
    """
    A Mixin to push a model, scheduler, or pipeline to the Hugging Face Hub.
    """

    def _upload_folder(
        self,
        working_dir: Union[str, os.PathLike],
        repo_id: str,
        token: Optional[str] = None,
        commit_message: Optional[str] = None,
        create_pr: bool = False,
    ):
        """
        Uploads all files in `working_dir` to `repo_id`.
        """
        if commit_message is None:
            if "Model" in self.__class__.__name__:
                commit_message = "Upload model"
            elif "Scheduler" in self.__class__.__name__:
                commit_message = "Upload scheduler"
            else:
                commit_message = f"Upload {self.__class__.__name__}"

        logger.info(f"Uploading the files of {working_dir} to {repo_id}.")
        return upload_folder(
            repo_id=repo_id, folder_path=working_dir, token=token, commit_message=commit_message, create_pr=create_pr
        )

    def push_to_hub(
        self,
        repo_id: str,
        commit_message: Optional[str] = None,
        private: Optional[bool] = None,
        token: Optional[str] = None,
        create_pr: bool = False,
        safe_serialization: bool = True,
        variant: Optional[str] = None,
    ) -> str:
        """
        Upload model, scheduler, or pipeline files to the 🤗 Hugging Face Hub.

        Parameters:
            repo_id (`str`):
                The name of the repository you want to push your model, scheduler, or pipeline files to. It should
                contain your organization name when pushing to an organization. `repo_id` can also be a path to a local
                directory.
            commit_message (`str`, *optional*):
                Message to commit while pushing. Default to `"Upload {object}"`.
            private (`bool`, *optional*):
                Whether to make the repo private. If `None` (default), the repo will be public unless the
                organization's default is private. This value is ignored if the repo already exists.
            token (`str`, *optional*):
                The token to use as HTTP bearer authorization for remote files. The token generated when running
                `huggingface-cli login` (stored in `~/.huggingface`).
            create_pr (`bool`, *optional*, defaults to `False`):
                Whether or not to create a PR with the uploaded files or directly commit.
            safe_serialization (`bool`, *optional*, defaults to `True`):
                Whether or not to convert the model weights to the `safetensors` format.
            variant (`str`, *optional*):
                If specified, weights are saved in the format `pytorch_model.<variant>.bin`.

        Examples:

        ```python
        from mindone.diffusers import UNet2DConditionModel

        unet = UNet2DConditionModel.from_pretrained("stabilityai/stable-diffusion-2", subfolder="unet")

        # Push the `unet` to your namespace with the name "my-finetuned-unet".
        unet.push_to_hub("my-finetuned-unet")

        # Push the `unet` to an organization with the name "my-finetuned-unet".
        unet.push_to_hub("your-org/my-finetuned-unet")
        ```
        """
        repo_id = create_repo(repo_id, private=private, token=token, exist_ok=True).repo_id

        # Create a new empty model card and eventually tag it
        model_card = load_or_create_model_card(repo_id, token=token)
        model_card = populate_model_card(model_card)

        # Save all files.
        save_kwargs = {"safe_serialization": safe_serialization}
        if "Scheduler" not in self.__class__.__name__:
            save_kwargs.update({"variant": variant})

        with tempfile.TemporaryDirectory() as tmpdir:
            self.save_pretrained(tmpdir, **save_kwargs)

            # Update model card if needed:
            model_card.save(os.path.join(tmpdir, "README.md"))

            return self._upload_folder(
                tmpdir,
                repo_id,
                token=token,
                commit_message=commit_message,
                create_pr=create_pr,
            )<|MERGE_RESOLUTION|>--- conflicted
+++ resolved
@@ -421,44 +421,11 @@
         allow_patterns = [os.path.join(subfolder, p) for p in allow_patterns]
 
     ignore_patterns = ["*.json", "*.md"]
-<<<<<<< HEAD
     # `model_info` call must guarded with the above condition.
     model_files_info = model_info(pretrained_model_name_or_path, revision=revision, token=token)
     for shard_file in original_shard_filenames:
         shard_file_present = any(shard_file in k.rfilename for k in model_files_info.siblings)
         if not shard_file_present:
-=======
-    if not local_files_only:
-        # `model_info` call must guarded with the above condition.
-        model_files_info = model_info(pretrained_model_name_or_path, revision=revision, token=token)
-        for shard_file in original_shard_filenames:
-            shard_file_present = any(shard_file in k.rfilename for k in model_files_info.siblings)
-            if not shard_file_present:
-                raise EnvironmentError(
-                    f"{shards_path} does not appear to have a file named {shard_file} which is "
-                    "required according to the checkpoint index."
-                )
-
-        try:
-            # Load from URL
-            cached_folder = snapshot_download(
-                pretrained_model_name_or_path,
-                cache_dir=cache_dir,
-                proxies=proxies,
-                local_files_only=local_files_only,
-                token=token,
-                revision=revision,
-                allow_patterns=allow_patterns,
-                ignore_patterns=ignore_patterns,
-                user_agent=user_agent,
-            )
-            if subfolder is not None:
-                cached_folder = os.path.join(cached_folder, subfolder)
-
-        # We have already dealt with RepositoryNotFoundError and RevisionNotFoundError when getting the index, so
-        # we don't have to catch them here. We have also dealt with EntryNotFoundError.
-        except HTTPError as e:
->>>>>>> 9c32b2ae
             raise EnvironmentError(
                 f"{shards_path} does not appear to have a file named {shard_file} which is "
                 "required according to the checkpoint index."
