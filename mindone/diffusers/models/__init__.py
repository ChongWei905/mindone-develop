# Copyright 2024 The HuggingFace Team. All rights reserved.
#
# Licensed under the Apache License, Version 2.0 (the "License");
# you may not use this file except in compliance with the License.
# You may obtain a copy of the License at
#
#     http://www.apache.org/licenses/LICENSE-2.0
#
# Unless required by applicable law or agreed to in writing, software
# distributed under the License is distributed on an "AS IS" BASIS,
# WITHOUT WARRANTIES OR CONDITIONS OF ANY KIND, either express or implied.
# See the License for the specific language governing permissions and
# limitations under the License.

from typing import TYPE_CHECKING

from ..utils import _LazyModule

_import_structure = {
    "adapter": ["MultiAdapter", "T2IAdapter"],
    "autoencoders.autoencoder_asym_kl": ["AsymmetricAutoencoderKL"],
    "autoencoders.autoencoder_dc": ["AutoencoderDC"],
    "autoencoders.autoencoder_kl": ["AutoencoderKL"],
    "autoencoders.autoencoder_kl_allegro": ["AutoencoderKLAllegro"],
    "autoencoders.autoencoder_kl_cogvideox": ["AutoencoderKLCogVideoX"],
    "autoencoders.autoencoder_kl_hunyuan_video": ["AutoencoderKLHunyuanVideo"],
    "autoencoders.autoencoder_kl_ltx": ["AutoencoderKLLTXVideo"],
    "autoencoders.autoencoder_kl_temporal_decoder": ["AutoencoderKLTemporalDecoder"],
    "autoencoders.autoencoder_oobleck": ["AutoencoderOobleck"],
    "autoencoders.autoencoder_tiny": ["AutoencoderTiny"],
    "autoencoders.consistency_decoder_vae": ["ConsistencyDecoderVAE"],
    "autoencoders.vq_model": ["VQModel"],
<<<<<<< HEAD
    "autoencoders.autoencoder_kl_mochi": ["AutoencoderKLMochi"],
    "controlnets.controlnet": ["ControlNetModel"],
    "controlnets.controlnet_flux": ["FluxControlNetModel", "FluxMultiControlNetModel"],
    "controlnets.controlnet_hunyuan": [
        "HunyuanDiT2DControlNetModel",
        "HunyuanDiT2DMultiControlNetModel",
    ],
    "controlnets.controlnet_sd3": ["SD3ControlNetModel", "SD3MultiControlNetModel"],
    "controlnets.controlnet_sparsectrl": ["SparseControlNetModel"],
    "controlnets.controlnet_union": ["ControlNetUnionModel"],
    "controlnets.controlnet_xs": ["ControlNetXSAdapter", "UNetControlNetXSModel"],
    "controlnets.multicontrolnet": ["MultiControlNetModel"],
=======
    "controlnet": ["ControlNetModel"],
    "controlnet_flux": ["FluxControlNetModel", "FluxMultiControlNetModel"],
    "controlnet_hunyuan": ["HunyuanDiT2DControlNetModel", "HunyuanDiT2DMultiControlNetModel"],
    "controlnet_sd3": ["SD3ControlNetModel", "SD3MultiControlNetModel"],
    "controlnet_sparsectrl": ["SparseControlNetModel"],
    "controlnet_xs": ["ControlNetXSAdapter", "UNetControlNetXSModel"],
>>>>>>> 9c32b2ae
    "dual_transformer_2d": ["DualTransformer2DModel"],
    "embeddings": ["ImageProjection"],
    "modeling_utils": ["ModelMixin"],
    "transformers.auraflow_transformer_2d": ["AuraFlowTransformer2DModel"],
    "transformers.cogvideox_transformer_3d": ["CogVideoXTransformer3DModel"],
    "transformers.dit_transformer_2d": ["DiTTransformer2DModel"],
    "transformers.dual_transformer_2d": ["DualTransformer2DModel"],
    "transformers.hunyuan_transformer_2d": ["HunyuanDiT2DModel"],
    "transformers.latte_transformer_3d": ["LatteTransformer3DModel"],
    "transformers.lumina_nextdit2d": ["LuminaNextDiT2DModel"],
    "transformers.pixart_transformer_2d": ["PixArtTransformer2DModel"],
    "transformers.prior_transformer": ["PriorTransformer"],
<<<<<<< HEAD
    "transformers.sana_transformer": ["SanaTransformer2DModel"],
    "transformers.t5_film_transformer": ["T5FilmDecoder"],
    "transformers.transformer_2d": ["Transformer2DModel"],
    "transformers.transformer_allegro": ["AllegroTransformer3DModel"],
=======
    "transformers.stable_audio_transformer": ["StableAudioDiTModel"],
    "transformers.t5_film_transformer": ["T5FilmDecoder"],
    "transformers.transformer_2d": ["Transformer2DModel"],
>>>>>>> 9c32b2ae
    "transformers.transformer_cogview3plus": ["CogView3PlusTransformer2DModel"],
    "transformers.transformer_flux": ["FluxTransformer2DModel"],
    "transformers.transformer_hunyuan_video": ["HunyuanVideoTransformer3DModel"],
    "transformers.transformer_ltx": ["LTXVideoTransformer3DModel"],
    "transformers.transformer_sd3": ["SD3Transformer2DModel"],
    "transformers.transformer_temporal": ["TransformerTemporalModel"],
    "transformers.transformer_mochi": ["MochiTransformer3DModel"],
    "unets.unet_1d": ["UNet1DModel"],
    "unets.unet_2d": ["UNet2DModel"],
    "unets.unet_2d_condition": ["UNet2DConditionModel"],
    "unets.unet_3d_condition": ["UNet3DConditionModel"],
    "unets.unet_i2vgen_xl": ["I2VGenXLUNet"],
    "unets.unet_kandinsky3": ["Kandinsky3UNet"],
    "unets.unet_motion_model": ["MotionAdapter", "UNetMotionModel"],
    "unets.unet_stable_cascade": ["StableCascadeUNet"],
    "unets.unet_spatio_temporal_condition": ["UNetSpatioTemporalConditionModel"],
    "unets.uvit_2d": ["UVit2DModel"],
}

if TYPE_CHECKING:
    from .adapter import MultiAdapter, T2IAdapter
    from .autoencoders import (
        AsymmetricAutoencoderKL,
        AutoencoderDC,
        AutoencoderKL,
        AutoencoderKLAllegro,
        AutoencoderKLCogVideoX,
        AutoencoderKLHunyuanVideo,
        AutoencoderKLLTXVideo,
        AutoencoderKLMochi,
        AutoencoderKLTemporalDecoder,
        AutoencoderOobleck,
        AutoencoderTiny,
        ConsistencyDecoderVAE,
        VQModel,
    )
<<<<<<< HEAD
    from .controlnets import (
        ControlNetModel,
        ControlNetUnionModel,
        ControlNetXSAdapter,
        FluxControlNetModel,
        FluxMultiControlNetModel,
        HunyuanDiT2DControlNetModel,
        HunyuanDiT2DMultiControlNetModel,
        MultiControlNetModel,
        SD3ControlNetModel,
        SD3MultiControlNetModel,
        SparseControlNetModel,
        UNetControlNetXSModel,
    )
=======
    from .controlnet import ControlNetModel
    from .controlnet_flux import FluxControlNetModel, FluxMultiControlNetModel
    from .controlnet_hunyuan import HunyuanDiT2DControlNetModel, HunyuanDiT2DMultiControlNetModel
    from .controlnet_sd3 import SD3ControlNetModel, SD3MultiControlNetModel
    from .controlnet_sparsectrl import SparseControlNetModel
    from .controlnet_xs import ControlNetXSAdapter, UNetControlNetXSModel
>>>>>>> 9c32b2ae
    from .embeddings import ImageProjection
    from .modeling_utils import ModelMixin
    from .transformers import (
        AllegroTransformer3DModel,
        AuraFlowTransformer2DModel,
        CogVideoXTransformer3DModel,
        CogView3PlusTransformer2DModel,
        DiTTransformer2DModel,
        DualTransformer2DModel,
        FluxTransformer2DModel,
        HunyuanDiT2DModel,
        HunyuanVideoTransformer3DModel,
        LatteTransformer3DModel,
        LTXVideoTransformer3DModel,
        LuminaNextDiT2DModel,
        MochiTransformer3DModel,
        PixArtTransformer2DModel,
        PriorTransformer,
        SanaTransformer2DModel,
        SD3Transformer2DModel,
        StableAudioDiTModel,
        T5FilmDecoder,
        Transformer2DModel,
        TransformerTemporalModel,
    )
    from .unets import (
        I2VGenXLUNet,
        Kandinsky3UNet,
        MotionAdapter,
        StableCascadeUNet,
        UNet1DModel,
        UNet2DConditionModel,
        UNet2DModel,
        UNet3DConditionModel,
        UNetMotionModel,
        UNetSpatioTemporalConditionModel,
        UVit2DModel,
    )

else:
    import sys

    sys.modules[__name__] = _LazyModule(__name__, globals()["__file__"], _import_structure, module_spec=__spec__)<|MERGE_RESOLUTION|>--- conflicted
+++ resolved
@@ -30,7 +30,6 @@
     "autoencoders.autoencoder_tiny": ["AutoencoderTiny"],
     "autoencoders.consistency_decoder_vae": ["ConsistencyDecoderVAE"],
     "autoencoders.vq_model": ["VQModel"],
-<<<<<<< HEAD
     "autoencoders.autoencoder_kl_mochi": ["AutoencoderKLMochi"],
     "controlnets.controlnet": ["ControlNetModel"],
     "controlnets.controlnet_flux": ["FluxControlNetModel", "FluxMultiControlNetModel"],
@@ -43,14 +42,6 @@
     "controlnets.controlnet_union": ["ControlNetUnionModel"],
     "controlnets.controlnet_xs": ["ControlNetXSAdapter", "UNetControlNetXSModel"],
     "controlnets.multicontrolnet": ["MultiControlNetModel"],
-=======
-    "controlnet": ["ControlNetModel"],
-    "controlnet_flux": ["FluxControlNetModel", "FluxMultiControlNetModel"],
-    "controlnet_hunyuan": ["HunyuanDiT2DControlNetModel", "HunyuanDiT2DMultiControlNetModel"],
-    "controlnet_sd3": ["SD3ControlNetModel", "SD3MultiControlNetModel"],
-    "controlnet_sparsectrl": ["SparseControlNetModel"],
-    "controlnet_xs": ["ControlNetXSAdapter", "UNetControlNetXSModel"],
->>>>>>> 9c32b2ae
     "dual_transformer_2d": ["DualTransformer2DModel"],
     "embeddings": ["ImageProjection"],
     "modeling_utils": ["ModelMixin"],
@@ -63,16 +54,11 @@
     "transformers.lumina_nextdit2d": ["LuminaNextDiT2DModel"],
     "transformers.pixart_transformer_2d": ["PixArtTransformer2DModel"],
     "transformers.prior_transformer": ["PriorTransformer"],
-<<<<<<< HEAD
     "transformers.sana_transformer": ["SanaTransformer2DModel"],
+    "transformers.stable_audio_transformer": ["StableAudioDiTModel"],
     "transformers.t5_film_transformer": ["T5FilmDecoder"],
     "transformers.transformer_2d": ["Transformer2DModel"],
     "transformers.transformer_allegro": ["AllegroTransformer3DModel"],
-=======
-    "transformers.stable_audio_transformer": ["StableAudioDiTModel"],
-    "transformers.t5_film_transformer": ["T5FilmDecoder"],
-    "transformers.transformer_2d": ["Transformer2DModel"],
->>>>>>> 9c32b2ae
     "transformers.transformer_cogview3plus": ["CogView3PlusTransformer2DModel"],
     "transformers.transformer_flux": ["FluxTransformer2DModel"],
     "transformers.transformer_hunyuan_video": ["HunyuanVideoTransformer3DModel"],
@@ -109,7 +95,6 @@
         ConsistencyDecoderVAE,
         VQModel,
     )
-<<<<<<< HEAD
     from .controlnets import (
         ControlNetModel,
         ControlNetUnionModel,
@@ -124,14 +109,6 @@
         SparseControlNetModel,
         UNetControlNetXSModel,
     )
-=======
-    from .controlnet import ControlNetModel
-    from .controlnet_flux import FluxControlNetModel, FluxMultiControlNetModel
-    from .controlnet_hunyuan import HunyuanDiT2DControlNetModel, HunyuanDiT2DMultiControlNetModel
-    from .controlnet_sd3 import SD3ControlNetModel, SD3MultiControlNetModel
-    from .controlnet_sparsectrl import SparseControlNetModel
-    from .controlnet_xs import ControlNetXSAdapter, UNetControlNetXSModel
->>>>>>> 9c32b2ae
     from .embeddings import ImageProjection
     from .modeling_utils import ModelMixin
     from .transformers import (
