# Copyright 2024 The HuggingFace Team. All rights reserved.
#
# Licensed under the Apache License, Version 2.0 (the "License");
# you may not use this file except in compliance with the License.
# You may obtain a copy of the License at
#
#     http://www.apache.org/licenses/LICENSE-2.0
#
# Unless required by applicable law or agreed to in writing, software
# distributed under the License is distributed on an "AS IS" BASIS,
# WITHOUT WARRANTIES OR CONDITIONS OF ANY KIND, either express or implied.
# See the License for the specific language governing permissions and
# limitations under the License.
import math
from typing import Callable, List, Optional, Tuple, Union

import mindspore as ms
from mindspore import nn, ops

from ..image_processor import IPAdapterMaskProcessor
from ..utils import deprecate, is_mindspore_version, logging
from ..utils.mindspore_utils import dtype_to_min
<<<<<<< HEAD
from .layers_compat import pad, unflatten
=======
from .layers_compat import pad
>>>>>>> 13d435af

logger = logging.get_logger(__name__)  # pylint: disable=invalid-name


class Attention(nn.Cell):
    r"""
    A cross attention layer.

    Parameters:
        query_dim (`int`):
            The number of channels in the query.
        cross_attention_dim (`int`, *optional*):
            The number of channels in the encoder_hidden_states. If not given, defaults to `query_dim`.
        heads (`int`,  *optional*, defaults to 8):
            The number of heads to use for multi-head attention.
        kv_heads (`int`,  *optional*, defaults to `None`):
            The number of key and value heads to use for multi-head attention. Defaults to `heads`. If
            `kv_heads=heads`, the model will use Multi Head Attention (MHA), if `kv_heads=1` the model will use Multi
            Query Attention (MQA) otherwise GQA is used.
        dim_head (`int`,  *optional*, defaults to 64):
            The number of channels in each head.
        dropout (`float`, *optional*, defaults to 0.0):
            The dropout probability to use.
        bias (`bool`, *optional*, defaults to False):
            Set to `True` for the query, key, and value linear layers to contain a bias parameter.
        upcast_attention (`bool`, *optional*, defaults to False):
            Set to `True` to upcast the attention computation to `float32`.
        upcast_softmax (`bool`, *optional*, defaults to False):
            Set to `True` to upcast the softmax computation to `float32`.
        cross_attention_norm (`str`, *optional*, defaults to `None`):
            The type of normalization to use for the cross attention. Can be `None`, `layer_norm`, or `group_norm`.
        cross_attention_norm_num_groups (`int`, *optional*, defaults to 32):
            The number of groups to use for the group norm in the cross attention.
        added_kv_proj_dim (`int`, *optional*, defaults to `None`):
            The number of channels to use for the added key and value projections. If `None`, no projection is used.
        norm_num_groups (`int`, *optional*, defaults to `None`):
            The number of groups to use for the group norm in the attention.
        spatial_norm_dim (`int`, *optional*, defaults to `None`):
            The number of channels to use for the spatial normalization.
        out_bias (`bool`, *optional*, defaults to `True`):
            Set to `True` to use a bias in the output linear layer.
        scale_qk (`bool`, *optional*, defaults to `True`):
            Set to `True` to scale the query and key by `1 / sqrt(dim_head)`.
        only_cross_attention (`bool`, *optional*, defaults to `False`):
            Set to `True` to only use cross attention and not added_kv_proj_dim. Can only be set to `True` if
            `added_kv_proj_dim` is not `None`.
        eps (`float`, *optional*, defaults to 1e-5):
            An additional value added to the denominator in group normalization that is used for numerical stability.
        rescale_output_factor (`float`, *optional*, defaults to 1.0):
            A factor to rescale the output by dividing it with this value.
        residual_connection (`bool`, *optional*, defaults to `False`):
            Set to `True` to add the residual connection to the output.
        _from_deprecated_attn_block (`bool`, *optional*, defaults to `False`):
            Set to `True` if the attention block is loaded from a deprecated state dict.
        processor (`AttnProcessor`, *optional*, defaults to `None`):
            The attention processor to use. If `None`, defaults to `AttnProcessor2_0` if `torch 2.x` is used and
            `AttnProcessor` otherwise.
    """

    def __init__(
        self,
        query_dim: int,
        cross_attention_dim: Optional[int] = None,
        heads: int = 8,
        kv_heads: Optional[int] = None,
        dim_head: int = 64,
        dropout: float = 0.0,
        bias: bool = False,
        upcast_attention: bool = False,
        upcast_softmax: bool = False,
        cross_attention_norm: Optional[str] = None,
        cross_attention_norm_num_groups: int = 32,
        qk_norm: Optional[str] = None,
        added_kv_proj_dim: Optional[int] = None,
        added_proj_bias: Optional[bool] = True,
        norm_num_groups: Optional[int] = None,
        spatial_norm_dim: Optional[int] = None,
        out_bias: bool = True,
        scale_qk: bool = True,
        only_cross_attention: bool = False,
        eps: float = 1e-5,
        rescale_output_factor: float = 1.0,
        residual_connection: bool = False,
        _from_deprecated_attn_block: bool = False,
        processor: Optional["AttnProcessor"] = None,
        out_dim: int = None,
        out_context_dim: int = None,
        context_pre_only=None,
        pre_only=False,
        elementwise_affine: bool = True,
        is_causal: bool = False,
    ):
        super().__init__()

        # To prevent circular import.
        from .normalization import FP32LayerNorm, GroupNorm, LayerNorm, LpNorm, RMSNorm

        self.inner_dim = out_dim if out_dim is not None else dim_head * heads
        self.inner_kv_dim = self.inner_dim if kv_heads is None else dim_head * kv_heads
        self.query_dim = query_dim
        self.use_bias = bias
        self.is_cross_attention = cross_attention_dim is not None
        self.cross_attention_dim = cross_attention_dim if cross_attention_dim is not None else query_dim
        self.upcast_attention = upcast_attention
        self.upcast_softmax = upcast_softmax
        self.rescale_output_factor = rescale_output_factor
        self.residual_connection = residual_connection
        self.dropout = dropout
        self.fused_projections = False
        self.out_dim = out_dim if out_dim is not None else query_dim
        self.out_context_dim = out_context_dim if out_context_dim is not None else query_dim
        self.context_pre_only = context_pre_only
        self.pre_only = pre_only
        self.is_causal = is_causal

        # we make use of this private variable to know whether this class is loaded
        # with an deprecated state dict so that we can convert it on the fly
        self._from_deprecated_attn_block = _from_deprecated_attn_block

        self.scale_qk = scale_qk
        self.scale = dim_head**-0.5 if self.scale_qk else 1.0
        # use `scale_sqrt` for ops.baddbmm to get same outputs with torch.baddbmm in fp16
        self.scale_sqrt = float(math.sqrt(self.scale))

        self.heads = out_dim // dim_head if out_dim is not None else heads
        # for slice_size > 0 the attention score computation
        # is split across the batch axis to save memory
        # You can set slice_size with `set_attention_slice`
        self.sliceable_head_dim = heads

        self.added_kv_proj_dim = added_kv_proj_dim
        self.only_cross_attention = only_cross_attention

        if self.added_kv_proj_dim is None and self.only_cross_attention:
            raise ValueError(
                "`only_cross_attention` can only be set to True if `added_kv_proj_dim` is not None. Make sure to set either `only_cross_attention=False` or define `added_kv_proj_dim`."  # noqa: E501
            )

        if norm_num_groups is not None:
            self.group_norm = GroupNorm(num_channels=query_dim, num_groups=norm_num_groups, eps=eps, affine=True)
        else:
            self.group_norm = None

        if spatial_norm_dim is not None:
            self.spatial_norm = SpatialNorm(f_channels=query_dim, zq_channels=spatial_norm_dim)
        else:
            self.spatial_norm = None

        if qk_norm is None:
            self.norm_q = None
            self.norm_k = None
        elif qk_norm == "layer_norm":
            self.norm_q = LayerNorm(dim_head, eps=eps, elementwise_affine=elementwise_affine)
            self.norm_k = LayerNorm(dim_head, eps=eps, elementwise_affine=elementwise_affine)
        elif qk_norm == "fp32_layer_norm":
            self.norm_q = FP32LayerNorm(dim_head, elementwise_affine=False, bias=False, eps=eps)
            self.norm_k = FP32LayerNorm(dim_head, elementwise_affine=False, bias=False, eps=eps)
        elif qk_norm == "layer_norm_across_heads":
            # Lumina applies qk norm across all heads
            self.norm_q = LayerNorm(dim_head * heads, eps=eps)
            self.norm_k = LayerNorm(dim_head * kv_heads, eps=eps)
        elif qk_norm == "rms_norm":
            self.norm_q = RMSNorm(dim_head, eps=eps)
            self.norm_k = RMSNorm(dim_head, eps=eps)
        elif qk_norm == "rms_norm_across_heads":
            # LTX applies qk norm across all heads
            self.norm_q = RMSNorm(dim_head * heads, eps=eps)
            self.norm_k = RMSNorm(dim_head * kv_heads, eps=eps)
        elif qk_norm == "l2":
            self.norm_q = LpNorm(p=2, dim=-1, eps=eps)
            self.norm_k = LpNorm(p=2, dim=-1, eps=eps)
        else:
            raise ValueError(f"unknown qk_norm: {qk_norm}. Should be None,'layer_norm','fp32_layer_norm','rms_norm'")

        self.cross_attention_norm = cross_attention_norm
        if cross_attention_norm is None:
            self.norm_cross = None
        elif cross_attention_norm == "layer_norm":
            self.norm_cross = LayerNorm(self.cross_attention_dim)
        elif cross_attention_norm == "group_norm":
            if self.added_kv_proj_dim is not None:
                # The given `encoder_hidden_states` are initially of shape
                # (batch_size, seq_len, added_kv_proj_dim) before being projected
                # to (batch_size, seq_len, cross_attention_dim). The norm is applied
                # before the projection, so we need to use `added_kv_proj_dim` as
                # the number of channels for the group norm.
                norm_cross_num_channels = added_kv_proj_dim
            else:
                norm_cross_num_channels = self.cross_attention_dim

            self.norm_cross = GroupNorm(
                num_channels=norm_cross_num_channels, num_groups=cross_attention_norm_num_groups, eps=1e-5, affine=True
            )
        else:
            raise ValueError(
                f"unknown cross_attention_norm: {cross_attention_norm}. Should be None, 'layer_norm' or 'group_norm'"
            )

        self.to_q = nn.Dense(query_dim, self.inner_dim, has_bias=bias)

        if not self.only_cross_attention:
            # only relevant for the `AddedKVProcessor` classes
            self.to_k = nn.Dense(self.cross_attention_dim, self.inner_kv_dim, has_bias=bias)
            self.to_v = nn.Dense(self.cross_attention_dim, self.inner_kv_dim, has_bias=bias)
        else:
            self.to_k = None
            self.to_v = None

        self.added_proj_bias = added_proj_bias
        if self.added_kv_proj_dim is not None:
            self.add_k_proj = nn.Dense(added_kv_proj_dim, self.inner_kv_dim, has_bias=added_proj_bias)
            self.add_v_proj = nn.Dense(added_kv_proj_dim, self.inner_kv_dim, has_bias=added_proj_bias)
            if self.context_pre_only is not None:
                self.add_q_proj = nn.Dense(added_kv_proj_dim, self.inner_dim, has_bias=added_proj_bias)
        else:
            self.add_q_proj = None
            self.add_k_proj = None
            self.add_v_proj = None

        if not self.pre_only:
            self.to_out = nn.CellList(
                [nn.Dense(self.inner_dim, self.out_dim, has_bias=out_bias), nn.Dropout(p=dropout)]
            )
        else:
            self.to_out = None

        if self.context_pre_only is not None and not self.context_pre_only:
            self.to_add_out = nn.Dense(self.inner_dim, self.out_context_dim, has_bias=out_bias)
        else:
            self.to_add_out = None

        if qk_norm is not None and added_kv_proj_dim is not None:
            if qk_norm == "fp32_layer_norm":
                self.norm_added_q = FP32LayerNorm(dim_head, elementwise_affine=False, bias=False, eps=eps)
                self.norm_added_k = FP32LayerNorm(dim_head, elementwise_affine=False, bias=False, eps=eps)
            elif qk_norm == "rms_norm":
                self.norm_added_q = RMSNorm(dim_head, eps=eps)
                self.norm_added_k = RMSNorm(dim_head, eps=eps)
            else:
                raise ValueError(
                    f"unknown qk_norm: {qk_norm}. Should be one of `None,'layer_norm','fp32_layer_norm','rms_norm'`"
                )
        else:
            self.norm_added_q = None
            self.norm_added_k = None

        # MindSpore flash attention settings
        # flash attention only supports fp16 and bf 16, force cast to fp16 defaultly
        self.fa_op_available = (
            is_mindspore_version(">=", "2.3.0") and ms.get_context("device_target").lower() == "ascend"
        )
        self._enable_flash_sdp = True
        self.set_flash_attention_force_cast_dtype(ms.float16)

        # set attention processor
        # We use the AttnProcessor2_0 by default when torch 2.x is used which uses
        # torch.nn.functional.scaled_dot_product_attention for native Flash/memory_efficient_attention
        # but only if it has the default `scale` argument. TODO remove scale_qk check when we move to torch 2.1
        if processor is None:
            processor = AttnProcessor2_0() if self.scale_qk else AttnProcessor()
        self.processor = processor

    def set_use_memory_efficient_attention_xformers(
        self, use_memory_efficient_attention_xformers: bool, attention_op: Optional[Callable] = None
    ) -> None:
        r"""
        Set whether to use memory efficient attention from `xformers` or not.

        Args:
            use_memory_efficient_attention_xformers (`bool`):
                Whether to use memory efficient attention from `xformers` or not.
            attention_op (`Callable`, *optional*):
                Not supported for now.
        """
        if use_memory_efficient_attention_xformers:
            if not hasattr(ops.operations.nn_ops, "FlashAttentionScore"):
                raise ModuleNotFoundError(
                    f"Memory efficient attention on mindspore uses flash attention under the hoods. "
                    f"The implementation of flash attention is `FlashAttentionScore`, "
                    f"which should be available in `mindspore.ops.operations.nn_ops`. "
                    f"However, we cannot find it in current environment(mindspore version: {ms.__version__})."
                )
            elif ms.get_context("device_target") != "Ascend":
                raise ValueError(
                    f"Memory efficient attention is only available for Ascend, "
                    f"but got current device: {ms.get_context('device_target')}"
                )
            else:
                try:
                    # Make sure we can run the memory efficient attention
                    flash_attn = ops.operations.nn_ops.FlashAttentionScore(1, input_layout="BSH")
                    _ = flash_attn(
                        ops.randn(1, 16, 64, dtype=ms.float16),
                        ops.randn(1, 16, 64, dtype=ms.float16),
                        ops.randn(1, 16, 64, dtype=ms.float16),
                    )
                except Exception as e:
                    raise e

            # The following lines is a patch for flash attn, which calculates implicit padding on head_dim.
            # TODO: Remove it if flash attention has better supports.
            import bisect

            self.flash_attn_valid_head_dims = [64, 80, 96, 120, 128, 256]
            self.head_dim = self.inner_dim // self.heads
            if self.head_dim in self.flash_attn_valid_head_dims:
                self.head_dim_padding = 0
            else:
                minimum_larger_index = bisect.bisect_right(self.flash_attn_valid_head_dims, self.head_dim)
                if minimum_larger_index >= len(self.flash_attn_valid_head_dims):
                    self.head_dim_padding = -1  # head_dim is bigger than the largest one, we cannot do padding
                else:
                    self.head_dim_padding = self.flash_attn_valid_head_dims[minimum_larger_index] - self.head_dim

            if self.head_dim_padding == 0:
                logger.info(
                    f"The head dimension of '{self.to_q.weight.name[:-12]}' is {self.head_dim}. "
                    f"Successfully set to use the flash attention."
                )
                processor = XFormersAttnProcessor(attention_op=attention_op)
            elif self.head_dim_padding > 0:
                logger.warning(
                    f"Flash attention requires that the head dimension must be one of "
                    f"{self.flash_attn_valid_head_dims}, but got {self.head_dim} in '{self.to_q.weight.name[:-12]}'. "
                    f"We will implicitly pad the head dimension to {self.head_dim + self.head_dim_padding}."
                )
                processor = XFormersAttnProcessor(attention_op=attention_op)
            else:
                logger.warning(
                    f"Flash attention requires that the head dimension must be one of "
                    f"{self.flash_attn_valid_head_dims}, but got {self.head_dim} in '{self.to_q.weight.name[:-12]}'. "
                    f"Fallback to the vanilla implementation of attention."
                )
                processor = AttnProcessor()

            # # The following lines is a patch for flash attn, which fallbacks to vanilla attn if head_dim is invalid.
            # # TODO: Remove it if flash attention has better supports.
            # self.flash_attn_valid_head_dims = [64, 80, 96, 120, 128, 256]
            # self.head_dim = self.inner_dim // self.heads
            # self.head_dim_padding = 0
            # if self.head_dim in self.flash_attn_valid_head_dims:
            #     logger.info(
            #         f"The head dimension of '{self.to_q.weight.name[:-12]}' is {self.head_dim}. "
            #         f"Successfully set to use the flash attention."
            #     )
            #     processor = XFormersAttnProcessor(attention_op=attention_op)
            # else:
            #     logger.warning(
            #         f"Flash attention requires that the head dimension must be one of "
            #         f"{self.flash_attn_valid_head_dims}, but got {self.head_dim} in '{self.to_q.weight.name[:-12]}'. "
            #         f"Fallback to the vanilla implementation of attention."
            #     )
            #     processor = AttnProcessor()
        else:
            # set attention processor
            # We use the AttnProcessor2_0 by default when torch 2.x is used which uses
            # torch.nn.functional.scaled_dot_product_attention for native Flash/memory_efficient_attention
            # but only if it has the default `scale` argument. TODO remove scale_qk check when we move to torch 2.1
            processor = AttnProcessor()

        self.set_processor(processor)

    def set_processor(self, processor: "AttnProcessor") -> None:
        r"""
        Set the attention processor to use.

        Args:
            processor (`AttnProcessor`):
                The attention processor to use.
        """
        # if current processor is in `self._modules` and if passed `processor` is not, we need to
        # pop `processor` from `self._modules`
        if hasattr(self, "processor") and isinstance(self.processor, nn.Cell) and not isinstance(processor, nn.Cell):
            logger.info(f"You are removing possibly trained weights of {self.processor} with {processor}")
            self._cells.pop("processor")

        self.processor = processor

    def get_processor(self) -> "AttentionProcessor":
        r"""
        Get the attention processor in use.

        Returns:
            "AttentionProcessor": The attention processor in use.
        """
        return self.processor

    def construct(
        self,
        hidden_states: ms.Tensor,
        encoder_hidden_states: Optional[ms.Tensor] = None,
        attention_mask: Optional[ms.Tensor] = None,
        **cross_attention_kwargs,
    ) -> ms.Tensor:
        r"""
        The forward method of the `Attention` class.

        Args:
            hidden_states (`ms.Tensor`):
                The hidden states of the query.
            encoder_hidden_states (`ms.Tensor`, *optional*):
                The hidden states of the encoder.
            attention_mask (`ms.Tensor`, *optional*):
                The attention mask to use. If `None`, no mask is applied.
            **cross_attention_kwargs:
                Additional keyword arguments to pass along to the cross attention.

        Returns:
            `ms.Tensor`: The output of the attention layer.
        """
        # The `Attention` class can call different attention processors / attention functions
        # here we simply pass along all tensors to the selected processor class
        # For standard processors that are defined here, `**cross_attention_kwargs` is empty
        return self.processor(
            self,
            hidden_states,
            encoder_hidden_states=encoder_hidden_states,
            attention_mask=attention_mask,
            **cross_attention_kwargs,
        )

    def batch_to_head_dim(self, tensor: ms.Tensor) -> ms.Tensor:
        r"""
        Reshape the tensor from `[batch_size, seq_len, dim]` to `[batch_size // heads, seq_len, dim * heads]`. `heads`
        is the number of heads initialized while constructing the `Attention` class.

        Args:
            tensor (`ms.Tensor`): The tensor to reshape.

        Returns:
            `ms.Tensor`: The reshaped tensor.
        """
        head_size = self.heads
        batch_size, seq_len, dim = tensor.shape
        tensor = tensor.reshape(batch_size // head_size, head_size, seq_len, dim)
        tensor = tensor.permute(0, 2, 1, 3).reshape(batch_size // head_size, seq_len, dim * head_size)
        return tensor

    def head_to_batch_dim(self, tensor: ms.Tensor, out_dim: int = 3) -> ms.Tensor:
        r"""
        Reshape the tensor from `[batch_size, seq_len, dim]` to `[batch_size, seq_len, heads, dim // heads]` `heads` is
        the number of heads initialized while constructing the `Attention` class.

        Args:
            tensor (`ms.Tensor`): The tensor to reshape.
            out_dim (`int`, *optional*, defaults to `3`): The output dimension of the tensor. If `3`, the tensor is
                reshaped to `[batch_size * heads, seq_len, dim // heads]`.

        Returns:
            `ms.Tensor`: The reshaped tensor.
        """
        head_size = self.heads
        if tensor.ndim == 3:
            batch_size, seq_len, dim = tensor.shape
            extra_dim = 1
        else:
            batch_size, extra_dim, seq_len, dim = tensor.shape
        tensor = tensor.reshape(batch_size, seq_len * extra_dim, head_size, dim // head_size)
        tensor = tensor.permute(0, 2, 1, 3)

        if out_dim == 3:
            tensor = tensor.reshape(batch_size * head_size, seq_len * extra_dim, dim // head_size)

        return tensor

    def get_attention_scores(
        self, query: ms.Tensor, key: ms.Tensor, attention_mask: Optional[ms.Tensor] = None
    ) -> ms.Tensor:
        r"""
        Compute the attention scores.

        Args:
            query (`ms.Tensor`): The query tensor.
            key (`ms.Tensor`): The key tensor.
            attention_mask (`ms.Tensor`, *optional*): The attention mask to use. If `None`, no mask is applied.

        Returns:
            `ms.Tensor`: The attention probabilities/scores.
        """
        dtype = query.dtype
        if self.upcast_attention:
            query = query.float()
            key = key.float()

        if attention_mask is None:
            attention_scores = ops.bmm(
                query * self.scale_sqrt,
                key.swapaxes(-1, -2) * self.scale_sqrt,
            )
        else:
            attention_scores = ops.baddbmm(
                attention_mask.to(query.dtype),
                query * self.scale_sqrt,
                key.swapaxes(-1, -2) * self.scale_sqrt,
                beta=1,
                alpha=1,
            )

        if self.upcast_softmax:
            attention_scores = attention_scores.float()

        attention_probs = ops.softmax(attention_scores, axis=-1)

        attention_probs = attention_probs.to(dtype)

        return attention_probs

    def prepare_attention_mask(
        self, attention_mask: ms.Tensor, target_length: int, batch_size: int, out_dim: int = 3
    ) -> Optional[ms.Tensor]:
        r"""
        Prepare the attention mask for the attention computation.

        Args:
            attention_mask (`ms.Tensor`):
                The attention mask to prepare.
            target_length (`int`):
                The target length of the attention mask. This is the length of the attention mask after padding.
            batch_size (`int`):
                The batch size, which is used to repeat the attention mask.
            out_dim (`int`, *optional*, defaults to `3`):
                The output dimension of the attention mask. Can be either `3` or `4`.

        Returns:
            `ms.Tensor`: The prepared attention mask.
        """
        head_size = self.heads
        if attention_mask is None:
            return attention_mask

        current_length = attention_mask.shape[-1]
        if current_length != target_length:
            # TODO: for pipelines such as stable-diffusion, padding cross-attn mask:
            #       we want to instead pad by (0, remaining_length), where remaining_length is:
            #       remaining_length: int = target_length - current_length
            # TODO: re-enable tests/models/test_models_unet_2d_condition.py#test_model_xattn_padding
            attention_mask = ops.Pad(paddings=((0, 0),) * (attention_mask.ndim - 1) + ((0, target_length),))(
                attention_mask
            )

        # bool input dtype is not supported in tensor.repeat_interleave
        attention_mask_dtype = attention_mask.dtype
        if attention_mask_dtype == ms.bool_:
            attention_mask = attention_mask.float()

        if out_dim == 3:
            if attention_mask.shape[0] < batch_size * head_size:
                attention_mask = attention_mask.repeat_interleave(head_size, dim=0)
        elif out_dim == 4:
            attention_mask = attention_mask.unsqueeze(1)
            attention_mask = attention_mask.repeat_interleave(head_size, dim=1)

        if attention_mask_dtype == ms.bool_:
            attention_mask = attention_mask.bool()

        return attention_mask

    def norm_encoder_hidden_states(self, encoder_hidden_states: ms.Tensor) -> ms.Tensor:
        r"""
        Normalize the encoder hidden states. Requires `self.norm_cross` to be specified when constructing the
        `Attention` class.

        Args:
            encoder_hidden_states (`ms.Tensor`): Hidden states of the encoder.

        Returns:
            `ms.Tensor`: The normalized encoder hidden states.
        """
        assert self.norm_cross is not None, "self.norm_cross must be defined to call self.norm_encoder_hidden_states"

        if self.cross_attention_norm == "layer_norm":
            encoder_hidden_states = self.norm_cross(encoder_hidden_states)
        elif self.cross_attention_norm == "group_norm":
            # Group norm norms along the channels dimension and expects
            # input to be in the shape of (N, C, *). In this case, we want
            # to norm along the hidden dimension, so we need to move
            # (batch_size, sequence_length, hidden_size) ->
            # (batch_size, hidden_size, sequence_length)
            encoder_hidden_states = encoder_hidden_states.swapaxes(1, 2)
            encoder_hidden_states = self.norm_cross(encoder_hidden_states)
            encoder_hidden_states = encoder_hidden_states.swapaxes(1, 2)
        else:
            assert False

        return encoder_hidden_states

    def fuse_projections(self, fuse=True):
        dtype = self.to_q.weight.dtype

        if not self.is_cross_attention:
            # fetch weight matrices.
            concatenated_weights = ops.cat([self.to_q.weight, self.to_k.weight, self.to_v.weight])
            in_features = concatenated_weights.shape[1]
            out_features = concatenated_weights.shape[0]

            # create a new single projection layer and copy over the weights.
            self.to_qkv = nn.Dense(in_features, out_features, has_bias=self.use_bias, dtype=dtype)
            self.to_qkv.weight.set_data(concatenated_weights)
            if self.use_bias:
                concatenated_bias = ops.cat([self.to_q.bias, self.to_k.bias, self.to_v.bias])
                self.to_qkv.bias.set_data(concatenated_bias)

        else:
            concatenated_weights = ops.cat([self.to_k.weight, self.to_v.weight])
            in_features = concatenated_weights.shape[1]
            out_features = concatenated_weights.shape[0]

            self.to_kv = nn.Dense(in_features, out_features, has_bias=self.use_bias, dtype=dtype)
            self.to_kv.weight.set_data(concatenated_weights)
            if self.use_bias:
                concatenated_bias = ops.cat([self.to_k.bias, self.to_v.bias])
                self.to_kv.bias.set_data(concatenated_bias)

        # handle added projections for SD3 and others.
        if (
            getattr(self, "add_q_proj", None) is not None
            and getattr(self, "add_k_proj", None) is not None
            and getattr(self, "add_v_proj", None) is not None
        ):
            concatenated_weights = ops.cat([self.add_q_proj.weight, self.add_k_proj.weight, self.add_v_proj.weight])
            in_features = concatenated_weights.shape[1]
            out_features = concatenated_weights.shape[0]

            self.to_added_qkv = nn.Dense(in_features, out_features, has_bias=self.added_proj_bias, dtype=dtype)
            self.to_added_qkv.weight.set_data(concatenated_weights)
            if self.added_proj_bias:
                concatenated_bias = ops.cat([self.add_q_proj.bias, self.add_k_proj.bias, self.add_v_proj.bias])
                self.to_added_qkv.bias.set_data(concatenated_bias)

        self.fused_projections = fuse

    def enable_flash_sdp(self, enabled: bool):
        r"""
        .. warning:: This flag is beta and subject to change.

        Enables or disables flash scaled dot product attention.
        """
        self._enable_flash_sdp = enabled

    def set_flash_attention_force_cast_dtype(self, force_cast_dtype: Optional[ms.Type]):
        r"""
        Since the flash-attention operator in MindSpore only supports float16 and bfloat16 data types,
        we need to manually set whether to force data type conversion.

        When the attention interface encounters data of an unsupported data type, if `force_cast_dtype`
        is not None, the function will forcibly convert the data to `force_cast_dtype` for computation
        and then restore it to the original data type afterward. If `force_cast_dtype` is None, it will
        fall back to the original attention calculation using mathematical formulas.

        Parameters:
            force_cast_dtype (Optional): The data type to which the input data should be forcibly converted.
                                         If None, no forced conversion is performed.
        """
        self.fa_force_dtype = force_cast_dtype

    def scaled_dot_product_attention(
        self,
        query: ms.Tensor,
        key: ms.Tensor,
        value: ms.Tensor,
        attn_mask: Optional[ms.Tensor] = None,
        dropout_p: float = 0.0,
        is_causal: bool = False,
        scale: Optional[float] = None,
    ):
        r"""
        Perform scaled dot-product attention using either the flash attention operator or the mathematical
        formula-based attention, depending on the availability of the flash attention operator and the
        data-types of the inputs.

        Parameters:
            query (ms.Tensor): The query tensor.
            key (ms.Tensor): The key tensor.
            value (ms.Tensor): The value tensor.
            attn_mask (Optional[ms.Tensor], optional): The attention mask tensor. Defaults to None.
            dropout_p (float, optional): The dropout probability. Defaults to 0.0.
            is_causal (bool): Un-used. Aligned with Torch
            scale (float, optional): scaled value

        Returns:
            ms.Tensor: The result of the scaled dot-product attention.

        Notes:
            - If the flash attention operator is not available (`self.fa_op_available` is False),
              the function falls back to the mathematical formula-based attention.
            - If the data types of `query`, `key`, and `value` are either `float16` or `bfloat16`, the
              flash-attention operator is used directly.
            - If `self.fa_force_dtype` is set to `float16` or `bfloat16`, the input tensors are cast to
              this data-type, the flash attention operator is applied, and the result is cast back to the
              original data type of `query`.
            - Otherwise, the function falls back to the mathematical formula-based attention.
        """
        if not (self.fa_op_available and self._enable_flash_sdp):
            return self.math_attention_op(query, key, value, attn_mask)
        elif query.dtype in (ms.float16, ms.bfloat16):
            return self.flash_attention_op(query, key, value, attn_mask, keep_prob=1 - dropout_p, scale=scale)
        elif self.fa_force_dtype in (ms.float16, ms.bfloat16):
            return self.flash_attention_op(
                query.to(self.fa_force_dtype),
                key.to(self.fa_force_dtype),
                value.to(self.fa_force_dtype),
                attn_mask,
                keep_prob=1 - dropout_p,
                scale=scale,
            ).to(query.dtype)
        else:
            return self.math_attention_op(query, key, value, attn_mask)

    def math_attention_op(
        self,
        query: ms.Tensor,
        key: ms.Tensor,
        value: ms.Tensor,
        attn_mask: Optional[ms.Tensor] = None,
    ):
        # Adapted from mindone.diffusers.models.unets.unet_2d_condition.UNet2DConditionModel.construct
        if attn_mask is not None and attn_mask.dtype == ms.bool_:
            attn_mask = ops.logical_not(attn_mask) * dtype_to_min(query.dtype)

        has_extra_dims = query.ndim > 3
        if has_extra_dims:
            origin_query_shape = query.shape
            query = query.reshape(-1, query.shape[-2], query.shape[-1])
            key = key.reshape(-1, key.shape[-2], key.shape[-1])
            value = value.reshape(-1, value.shape[-2], value.shape[-1])

        attention_probs = self.get_attention_scores(query, key, attn_mask)
        hidden_states = ops.bmm(attention_probs, value)

        if has_extra_dims:
            hidden_states = hidden_states.reshape(*origin_query_shape)

        return hidden_states

    def flash_attention_op(
        self,
        query: ms.Tensor,
        key: ms.Tensor,
        value: ms.Tensor,
        attn_mask: Optional[ms.Tensor] = None,
        keep_prob: float = 1.0,
        scale: Optional[float] = None,
    ):
        # For most scenarios, qkv has been processed into a BNSD layout before sdp
        input_layout = "BNSD"
        head_num = self.heads

        # In case qkv is 3-dim after `head_to_batch_dim`
        if query.ndim == 3:
            input_layout = "BSH"
            head_num = 1

        # process `attn_mask` as logic is different between PyTorch and Mindspore
        # In MindSpore, False indicates retention and True indicates discard, in PyTorch it is the opposite
        if attn_mask is not None:
            attn_mask = ops.logical_not(attn_mask) if attn_mask.dtype == ms.bool_ else attn_mask.bool()
            attn_mask = ops.broadcast_to(
                attn_mask, (attn_mask.shape[0], attn_mask.shape[1], query.shape[-2], key.shape[-2])
            )[:, :1, :, :]

        return ops.operations.nn_ops.FlashAttentionScore(
            head_num=head_num, keep_prob=keep_prob, scale_value=scale or self.scale, input_layout=input_layout
        )(query, key, value, None, None, None, attn_mask)[3]


<<<<<<< HEAD
class MochiAttention(nn.Cell):
    def __init__(
        self,
        query_dim: int,
        added_kv_proj_dim: int,
        processor: "MochiAttnProcessor2_0",
        heads: int = 8,
        dim_head: int = 64,
        dropout: float = 0.0,
        bias: bool = False,
        added_proj_bias: bool = True,
        out_dim: Optional[int] = None,
        out_context_dim: Optional[int] = None,
        out_bias: bool = True,
        context_pre_only: bool = False,
        eps: float = 1e-5,
    ):
        super().__init__()
        from .normalization import MochiRMSNorm

        self.inner_dim = out_dim if out_dim is not None else dim_head * heads
        self.out_dim = out_dim if out_dim is not None else query_dim
        self.out_context_dim = out_context_dim if out_context_dim else query_dim
        self.context_pre_only = context_pre_only

        self.heads = out_dim // dim_head if out_dim is not None else heads
        self.scale = dim_head**-0.5

        self.norm_q = MochiRMSNorm(dim_head, eps, True)
        self.norm_k = MochiRMSNorm(dim_head, eps, True)
        self.norm_added_q = MochiRMSNorm(dim_head, eps, True)
        self.norm_added_k = MochiRMSNorm(dim_head, eps, True)

        self.to_q = nn.Dense(query_dim, self.inner_dim, has_bias=bias)
        self.to_k = nn.Dense(query_dim, self.inner_dim, has_bias=bias)
        self.to_v = nn.Dense(query_dim, self.inner_dim, has_bias=bias)

        self.add_k_proj = nn.Dense(added_kv_proj_dim, self.inner_dim, has_bias=added_proj_bias)
        self.add_v_proj = nn.Dense(added_kv_proj_dim, self.inner_dim, has_bias=added_proj_bias)
        if self.context_pre_only is not None:
            self.add_q_proj = nn.Dense(added_kv_proj_dim, self.inner_dim, has_bias=added_proj_bias)

        self.to_out = nn.CellList([nn.Dense(self.inner_dim, self.out_dim, has_bias=out_bias), nn.Dropout(p=dropout)])

        if not self.context_pre_only:
            self.to_add_out = nn.Dense(self.inner_dim, self.out_context_dim, has_bias=out_bias)

        self.processor = processor

    def scaled_dot_product_attention(
        self,
        query: ms.Tensor,
        key: ms.Tensor,
        value: ms.Tensor,
        attn_mask: Optional[ms.Tensor] = None,
        dropout_p: float = 0.0,
        is_causal: bool = False,
        scale: Optional[float] = None,
    ):
        if query.dtype in (ms.float16, ms.bfloat16):
            return self.flash_attention_op(query, key, value, attn_mask, keep_prob=1 - dropout_p, scale=scale)
        else:
            return self.flash_attention_op(
                query.to(ms.float16),
                key.to(ms.float16),
                value.to(ms.float16),
                attn_mask,
                keep_prob=1 - dropout_p,
                scale=scale,
            ).to(query.dtype)

    def flash_attention_op(
        self,
        query: ms.Tensor,
        key: ms.Tensor,
        value: ms.Tensor,
        attn_mask: Optional[ms.Tensor] = None,
        keep_prob: float = 1.0,
        scale: Optional[float] = None,
    ):
        # For most scenarios, qkv has been processed into a BNSD layout before sdp
        input_layout = "BNSD"
        head_num = self.heads

        # In case qkv is 3-dim after `head_to_batch_dim`
        if query.ndim == 3:
            input_layout = "BSH"
            head_num = 1

        # process `attn_mask` as logic is different between PyTorch and Mindspore
        # In MindSpore, False indicates retention and True indicates discard, in PyTorch it is the opposite
        if attn_mask is not None:
            attn_mask = ops.logical_not(attn_mask) if attn_mask.dtype == ms.bool_ else attn_mask.bool()
            attn_mask = ops.broadcast_to(
                attn_mask, (attn_mask.shape[0], attn_mask.shape[1], query.shape[-2], key.shape[-2])
            )[:, :1, :, :]

        return ops.operations.nn_ops.FlashAttentionScore(
            head_num=head_num, keep_prob=keep_prob, scale_value=scale or self.scale, input_layout=input_layout
        )(query, key, value, None, None, None, attn_mask)[3]

    def construct(
        self,
        hidden_states: ms.Tensor,
        encoder_hidden_states: Optional[ms.Tensor] = None,
        attention_mask: Optional[ms.Tensor] = None,
        **kwargs,
    ):
        return self.processor(
            self,
            hidden_states,
            encoder_hidden_states=encoder_hidden_states,
            attention_mask=attention_mask,
            **kwargs,
        )


@ms.jit_class
class MochiAttnProcessor2_0:
    """Attention processor used in Mochi."""

    def __init__(self):
        pass

    def apply_rotary_emb(self, x, freqs_cos, freqs_sin):
        x_even = x[..., 0::2].float()
        x_odd = x[..., 1::2].float()

        cos = (x_even * freqs_cos - x_odd * freqs_sin).to(x.dtype)
        sin = (x_even * freqs_sin + x_odd * freqs_cos).to(x.dtype)

        return ops.stack([cos, sin], axis=-1).flatten(start_dim=-2)

    def __call__(
        self,
        attn: "MochiAttention",
        hidden_states: ms.Tensor,
        encoder_hidden_states: ms.Tensor,
        attention_mask: ms.Tensor,
        image_rotary_emb: Optional[ms.Tensor] = None,
    ) -> ms.Tensor:
        query = attn.to_q(hidden_states)
        key = attn.to_k(hidden_states)
        value = attn.to_v(hidden_states)

        query = unflatten(query, 2, (attn.heads, -1))
        key = unflatten(key, 2, (attn.heads, -1))
        value = unflatten(value, 2, (attn.heads, -1))

        if attn.norm_q is not None:
            query = attn.norm_q(query)
        if attn.norm_k is not None:
            key = attn.norm_k(key)

        encoder_query = attn.add_q_proj(encoder_hidden_states)
        encoder_key = attn.add_k_proj(encoder_hidden_states)
        encoder_value = attn.add_v_proj(encoder_hidden_states)

        encoder_query = unflatten(encoder_query, 2, (attn.heads, -1))
        encoder_key = unflatten(encoder_key, 2, (attn.heads, -1))
        encoder_value = unflatten(encoder_value, 2, (attn.heads, -1))

        if attn.norm_added_q is not None:
            encoder_query = attn.norm_added_q(encoder_query)
        if attn.norm_added_k is not None:
            encoder_key = attn.norm_added_k(encoder_key)

        if image_rotary_emb is not None:
            query = self.apply_rotary_emb(query, *image_rotary_emb)
            key = self.apply_rotary_emb(key, *image_rotary_emb)

        query, key, value = query.swapaxes(1, 2), key.swapaxes(1, 2), value.swapaxes(1, 2)
        encoder_query, encoder_key, encoder_value = (
            encoder_query.swapaxes(1, 2),
            encoder_key.swapaxes(1, 2),
            encoder_value.swapaxes(1, 2),
        )

        sequence_length = query.shape[2]
        encoder_sequence_length = encoder_query.shape[2]
        total_length = sequence_length + encoder_sequence_length

        batch_size, heads, _, dim = query.shape
        attn_outputs = []
        for idx in range(batch_size):
            mask = attention_mask[idx][None, :]
            valid_prompt_token_indices = ops.nonzero(mask.flatten(), as_tuple=False).flatten()

            valid_encoder_query = encoder_query[idx : idx + 1, :, valid_prompt_token_indices, :]
            valid_encoder_key = encoder_key[idx : idx + 1, :, valid_prompt_token_indices, :]
            valid_encoder_value = encoder_value[idx : idx + 1, :, valid_prompt_token_indices, :]

            valid_query = ops.cat([query[idx : idx + 1], valid_encoder_query], axis=2)
            valid_key = ops.cat([key[idx : idx + 1], valid_encoder_key], axis=2)
            valid_value = ops.cat([value[idx : idx + 1], valid_encoder_value], axis=2)

            attn_output = attn.scaled_dot_product_attention(
                valid_query, valid_key, valid_value, dropout_p=0.0, is_causal=False
            )
            valid_sequence_length = attn_output.shape[2]
            attn_output = pad(attn_output, (0, 0, 0, total_length - valid_sequence_length))
            attn_outputs.append(attn_output)

        hidden_states = ops.cat(attn_outputs, axis=0)
        hidden_states = hidden_states.swapaxes(1, 2).flatten(start_dim=2, end_dim=3)

        # hidden_states, encoder_hidden_states = hidden_states.split_with_sizes(
        #     (sequence_length, encoder_sequence_length), dim=1
        # )
        hidden_states, encoder_hidden_states = (
            hidden_states[:, :sequence_length, :],
            hidden_states[:, sequence_length:, :],
        )

        # linear proj
        hidden_states = attn.to_out[0](hidden_states)
        # dropout
        hidden_states = attn.to_out[1](hidden_states)

        if hasattr(attn, "to_add_out"):
            encoder_hidden_states = attn.to_add_out(encoder_hidden_states)

        return hidden_states, encoder_hidden_states
=======
class SanaMultiscaleAttentionProjection(nn.Cell):
    def __init__(
        self,
        in_channels: int,
        num_attention_heads: int,
        kernel_size: int,
    ) -> None:
        super().__init__()

        channels = 3 * in_channels
        self.proj_in = nn.Conv2d(
            channels,
            channels,
            kernel_size,
            pad_mode="pad",
            padding=kernel_size // 2,
            group=channels,
            has_bias=False,
        )
        self.proj_out = nn.Conv2d(
            channels, channels, 1, 1, pad_mode="pad", padding=0, group=3 * num_attention_heads, has_bias=False
        )

    def construct(self, hidden_states: ms.Tensor) -> ms.Tensor:
        hidden_states = self.proj_in(hidden_states)
        hidden_states = self.proj_out(hidden_states)
        return hidden_states


class SanaMultiscaleLinearAttention(nn.Cell):
    r"""Lightweight multi-scale linear attention"""

    def __init__(
        self,
        in_channels: int,
        out_channels: int,
        num_attention_heads: Optional[int] = None,
        attention_head_dim: int = 8,
        mult: float = 1.0,
        norm_type: str = "batch_norm",
        kernel_sizes: Tuple[int, ...] = (5,),
        eps: float = 1e-15,
        residual_connection: bool = False,
    ):
        super().__init__()

        # To prevent circular import
        from .normalization import get_normalization

        self.eps = eps
        self.attention_head_dim = attention_head_dim
        self.norm_type = norm_type
        self.residual_connection = residual_connection

        num_attention_heads = (
            int(in_channels // attention_head_dim * mult) if num_attention_heads is None else num_attention_heads
        )
        inner_dim = num_attention_heads * attention_head_dim

        self.to_q = nn.Dense(in_channels, inner_dim, has_bias=False)
        self.to_k = nn.Dense(in_channels, inner_dim, has_bias=False)
        self.to_v = nn.Dense(in_channels, inner_dim, has_bias=False)

        to_qkv_multiscale = []
        for kernel_size in kernel_sizes:
            to_qkv_multiscale.append(SanaMultiscaleAttentionProjection(inner_dim, num_attention_heads, kernel_size))
        self.to_qkv_multiscale = nn.CellList(to_qkv_multiscale)

        self.nonlinearity = nn.ReLU()
        self.to_out = nn.Dense(inner_dim * (1 + len(kernel_sizes)), out_channels, has_bias=False)
        self.norm_out = get_normalization(norm_type, num_features=out_channels)

        self.processor = SanaMultiscaleAttnProcessor2_0()

    def apply_linear_attention(self, query: ms.Tensor, key: ms.Tensor, value: ms.Tensor) -> ms.Tensor:
        value = pad(value, (0, 0, 0, 1), mode="constant", value=1)  # Adds padding
        scores = ops.matmul(value, key.swapaxes(-1, -2))
        hidden_states = ops.matmul(scores, query)

        hidden_states = hidden_states.to(dtype=ms.float32)
        hidden_states = hidden_states[:, :, :-1] / (hidden_states[:, :, -1:] + self.eps)
        return hidden_states

    def apply_quadratic_attention(self, query: ms.Tensor, key: ms.Tensor, value: ms.Tensor) -> ms.Tensor:
        scores = ops.matmul(key.swapaxes(-1, -2), query)
        scores = scores.to(dtype=ms.float32)
        scores = scores / (ops.sum(scores, dim=2, keepdim=True) + self.eps)
        hidden_states = ops.matmul(value, scores)
        return hidden_states

    def construct(self, hidden_states: ms.Tensor) -> ms.Tensor:
        return self.processor(self, hidden_states)
>>>>>>> 13d435af


@ms.jit_class
class AttnProcessor:
    r"""
    Default processor for performing attention-related computations.
    """

    def __call__(
        self,
        attn: Attention,
        hidden_states: ms.Tensor,
        encoder_hidden_states: Optional[ms.Tensor] = None,
        attention_mask: Optional[ms.Tensor] = None,
        temb: Optional[ms.Tensor] = None,
    ) -> ms.Tensor:
        residual = hidden_states

        if attn.spatial_norm is not None:
            hidden_states = attn.spatial_norm(hidden_states, temb)

        input_ndim = hidden_states.ndim

        if input_ndim == 4:
            batch_size, channel, height, width = hidden_states.shape
            hidden_states = hidden_states.view(batch_size, channel, height * width).swapaxes(1, 2)
        else:
            batch_size, channel, height, width = None, None, None, None

        batch_size, sequence_length, _ = (
            hidden_states.shape if encoder_hidden_states is None else encoder_hidden_states.shape
        )
        attention_mask = attn.prepare_attention_mask(attention_mask, sequence_length, batch_size)

        if attn.group_norm is not None:
            hidden_states = attn.group_norm(hidden_states.swapaxes(1, 2)).swapaxes(1, 2)

        query = attn.to_q(hidden_states)

        if encoder_hidden_states is None:
            encoder_hidden_states = hidden_states
        elif attn.norm_cross:
            encoder_hidden_states = attn.norm_encoder_hidden_states(encoder_hidden_states)

        key = attn.to_k(encoder_hidden_states)
        value = attn.to_v(encoder_hidden_states)

        query = attn.head_to_batch_dim(query)
        key = attn.head_to_batch_dim(key)
        value = attn.head_to_batch_dim(value)

        attention_probs = attn.get_attention_scores(query, key, attention_mask)
        hidden_states = ops.bmm(attention_probs, value)
        hidden_states = attn.batch_to_head_dim(hidden_states)

        # linear proj
        hidden_states = attn.to_out[0](hidden_states)
        # dropout
        hidden_states = attn.to_out[1](hidden_states)

        if input_ndim == 4:
            hidden_states = hidden_states.swapaxes(-1, -2).reshape(batch_size, channel, height, width)

        if attn.residual_connection:
            hidden_states = hidden_states + residual

        hidden_states = hidden_states / attn.rescale_output_factor

        return hidden_states


class CustomDiffusionAttnProcessor(nn.Cell):
    r"""
    Processor for implementing attention for the Custom Diffusion method.

    Args:
        train_kv (`bool`, defaults to `True`):
            Whether to newly train the key and value matrices corresponding to the text features.
        train_q_out (`bool`, defaults to `True`):
            Whether to newly train query matrices corresponding to the latent image features.
        hidden_size (`int`, *optional*, defaults to `None`):
            The hidden size of the attention layer.
        cross_attention_dim (`int`, *optional*, defaults to `None`):
            The number of channels in the `encoder_hidden_states`.
        out_bias (`bool`, defaults to `True`):
            Whether to include the bias parameter in `train_q_out`.
        dropout (`float`, *optional*, defaults to 0.0):
            The dropout probability to use.
    """

    def __init__(
        self,
        train_kv: bool = True,
        train_q_out: bool = True,
        hidden_size: Optional[int] = None,
        cross_attention_dim: Optional[int] = None,
        out_bias: bool = True,
        dropout: float = 0.0,
    ):
        super().__init__()
        self.train_kv = train_kv
        self.train_q_out = train_q_out

        self.hidden_size = hidden_size
        self.cross_attention_dim = cross_attention_dim

        # `_custom_diffusion` id for easy serialization and loading.
        if self.train_kv:
            self.to_k_custom_diffusion = nn.Dense(cross_attention_dim or hidden_size, hidden_size, has_bias=False)
            self.to_v_custom_diffusion = nn.Dense(cross_attention_dim or hidden_size, hidden_size, has_bias=False)
        if self.train_q_out:
            self.to_q_custom_diffusion = nn.Dense(hidden_size, hidden_size, has_bias=False)
            self.to_out_custom_diffusion = []
            self.to_out_custom_diffusion.append(nn.Dense(hidden_size, hidden_size, bias=out_bias))
            self.to_out_custom_diffusion.append(nn.Dropout(p=dropout))
            self.to_out_custom_diffusion = nn.CellList(self.to_out_custom_diffusion)

    def __call__(
        self,
        attn: Attention,
        hidden_states: ms.Tensor,
        encoder_hidden_states: Optional[ms.Tensor] = None,
        attention_mask: Optional[ms.Tensor] = None,
    ) -> ms.Tensor:
        batch_size, sequence_length, _ = hidden_states.shape
        attention_mask = attn.prepare_attention_mask(attention_mask, sequence_length, batch_size)
        if self.train_q_out:
            query = self.to_q_custom_diffusion(hidden_states).to(attn.to_q.weight.dtype)
        else:
            query = attn.to_q(hidden_states.to(attn.to_q.weight.dtype))

        if encoder_hidden_states is None:
            crossattn = False
            encoder_hidden_states = hidden_states
        else:
            crossattn = True
            if attn.norm_cross:
                encoder_hidden_states = attn.norm_encoder_hidden_states(encoder_hidden_states)

        if self.train_kv:
            key = self.to_k_custom_diffusion(encoder_hidden_states.to(self.to_k_custom_diffusion.weight.dtype))
            value = self.to_v_custom_diffusion(encoder_hidden_states.to(self.to_v_custom_diffusion.weight.dtype))
            key = key.to(attn.to_q.weight.dtype)
            value = value.to(attn.to_q.weight.dtype)
        else:
            key = attn.to_k(encoder_hidden_states)
            value = attn.to_v(encoder_hidden_states)

        if crossattn:
            detach = ops.ones_like(key)
            detach[:, :1, :] = detach[:, :1, :] * 0.0
            key = detach * key + (1 - detach) * key.detach()
            value = detach * value + (1 - detach) * value.detach()

        query = attn.head_to_batch_dim(query)
        key = attn.head_to_batch_dim(key)
        value = attn.head_to_batch_dim(value)

        attention_probs = attn.get_attention_scores(query, key, attention_mask)
        hidden_states = ops.bmm(attention_probs, value)
        hidden_states = attn.batch_to_head_dim(hidden_states)

        if self.train_q_out:
            # linear proj
            hidden_states = self.to_out_custom_diffusion[0](hidden_states)
            # dropout
            hidden_states = self.to_out_custom_diffusion[1](hidden_states)
        else:
            # linear proj
            hidden_states = attn.to_out[0](hidden_states)
            # dropout
            hidden_states = attn.to_out[1](hidden_states)

        return hidden_states


@ms.jit_class
class AttnAddedKVProcessor:
    r"""
    Processor for performing attention-related computations with extra learnable key and value matrices for the text
    encoder.
    """

    def __call__(
        self,
        attn: Attention,
        hidden_states: ms.Tensor,
        encoder_hidden_states: Optional[ms.Tensor] = None,
        attention_mask: Optional[ms.Tensor] = None,
    ) -> ms.Tensor:
        residual = hidden_states

        hidden_states = hidden_states.view(hidden_states.shape[0], hidden_states.shape[1], -1).swapaxes(1, 2)
        batch_size, sequence_length, _ = hidden_states.shape

        attention_mask = attn.prepare_attention_mask(attention_mask, sequence_length, batch_size)

        if encoder_hidden_states is None:
            encoder_hidden_states = hidden_states
        elif attn.norm_cross:
            encoder_hidden_states = attn.norm_encoder_hidden_states(encoder_hidden_states)

        hidden_states = attn.group_norm(hidden_states.swapaxes(1, 2)).swapaxes(1, 2)

        query = attn.to_q(hidden_states)
        query = attn.head_to_batch_dim(query)

        encoder_hidden_states_key_proj = attn.add_k_proj(encoder_hidden_states)
        encoder_hidden_states_value_proj = attn.add_v_proj(encoder_hidden_states)
        encoder_hidden_states_key_proj = attn.head_to_batch_dim(encoder_hidden_states_key_proj)
        encoder_hidden_states_value_proj = attn.head_to_batch_dim(encoder_hidden_states_value_proj)

        if not attn.only_cross_attention:
            key = attn.to_k(hidden_states)
            value = attn.to_v(hidden_states)
            key = attn.head_to_batch_dim(key)
            value = attn.head_to_batch_dim(value)
            key = ops.cat([encoder_hidden_states_key_proj, key], axis=1)
            value = ops.cat([encoder_hidden_states_value_proj, value], axis=1)
        else:
            key = encoder_hidden_states_key_proj
            value = encoder_hidden_states_value_proj

        attention_probs = attn.get_attention_scores(query, key, attention_mask)
        hidden_states = ops.bmm(attention_probs, value)
        hidden_states = attn.batch_to_head_dim(hidden_states)

        # linear proj
        hidden_states = attn.to_out[0](hidden_states)
        # dropout
        hidden_states = attn.to_out[1](hidden_states)

        hidden_states = hidden_states.swapaxes(-1, -2).reshape(residual.shape)
        hidden_states = hidden_states + residual

        return hidden_states


@ms.jit_class
class JointAttnProcessor2_0:
    """Attention processor used typically in processing the SD3-like self-attention projections."""

    def __call__(
        self,
        attn: Attention,
        hidden_states: ms.Tensor,
        encoder_hidden_states: ms.Tensor = None,
        attention_mask: Optional[ms.Tensor] = None,
    ) -> ms.Tensor:
        residual = hidden_states

        batch_size = hidden_states.shape[0]

        # `sample` projections.
        query = attn.to_q(hidden_states)
        key = attn.to_k(hidden_states)
        value = attn.to_v(hidden_states)

        inner_dim = key.shape[-1]
        head_dim = inner_dim // attn.heads

        query = query.view(batch_size, -1, attn.heads, head_dim).swapaxes(1, 2)
        key = key.view(batch_size, -1, attn.heads, head_dim).swapaxes(1, 2)
        value = value.view(batch_size, -1, attn.heads, head_dim).swapaxes(1, 2)

        if attn.norm_q is not None:
            query = attn.norm_q(query)
        if attn.norm_k is not None:
            key = attn.norm_k(key)

        # `context` projections.
        if encoder_hidden_states is not None:
            encoder_hidden_states_query_proj = attn.add_q_proj(encoder_hidden_states)
            encoder_hidden_states_key_proj = attn.add_k_proj(encoder_hidden_states)
            encoder_hidden_states_value_proj = attn.add_v_proj(encoder_hidden_states)

            encoder_hidden_states_query_proj = encoder_hidden_states_query_proj.view(
                batch_size, -1, attn.heads, head_dim
            ).swapaxes(1, 2)
            encoder_hidden_states_key_proj = encoder_hidden_states_key_proj.view(
                batch_size, -1, attn.heads, head_dim
            ).swapaxes(1, 2)
            encoder_hidden_states_value_proj = encoder_hidden_states_value_proj.view(
                batch_size, -1, attn.heads, head_dim
            ).swapaxes(1, 2)

            if attn.norm_added_q is not None:
                encoder_hidden_states_query_proj = attn.norm_added_q(encoder_hidden_states_query_proj)
            if attn.norm_added_k is not None:
                encoder_hidden_states_key_proj = attn.norm_added_k(encoder_hidden_states_key_proj)

            query = ops.cat([query, encoder_hidden_states_query_proj], axis=2)
            key = ops.cat([key, encoder_hidden_states_key_proj], axis=2)
            value = ops.cat([value, encoder_hidden_states_value_proj], axis=2)

        hidden_states = attn.scaled_dot_product_attention(query, key, value, dropout_p=0.0, is_causal=False)
        hidden_states = hidden_states.swapaxes(1, 2).reshape(batch_size, -1, attn.heads * head_dim)
        hidden_states = hidden_states.to(query.dtype)

        if encoder_hidden_states is not None:
            # Split the attention outputs.
            hidden_states, encoder_hidden_states = (
                hidden_states[:, : residual.shape[1]],
                hidden_states[:, residual.shape[1] :],
            )
            if not attn.context_pre_only:
                encoder_hidden_states = attn.to_add_out(encoder_hidden_states)

        # linear proj
        hidden_states = attn.to_out[0](hidden_states)
        # dropout
        hidden_states = attn.to_out[1](hidden_states)

        if encoder_hidden_states is not None:
            return hidden_states, encoder_hidden_states
        else:
            return hidden_states


@ms.jit_class
class PAGJointAttnProcessor2_0:
    """Attention processor used typically in processing the SD3-like self-attention projections."""

    def __call__(
        self,
        attn: Attention,
        hidden_states: ms.Tensor,
        encoder_hidden_states: ms.Tensor = None,
    ) -> ms.Tensor:
        residual = hidden_states

        input_ndim = hidden_states.ndim
        batch_size, channel, height, width = None, None, None, None
        if input_ndim == 4:
            batch_size, channel, height, width = hidden_states.shape
            hidden_states = hidden_states.view(batch_size, channel, height * width).swapaxes(1, 2)
        context_input_ndim = encoder_hidden_states.ndim
        if context_input_ndim == 4:
            batch_size, channel, height, width = encoder_hidden_states.shape
            encoder_hidden_states = encoder_hidden_states.view(batch_size, channel, height * width).swapaxes(1, 2)

        # store the length of image patch sequences to create a mask that prevents interaction between patches
        # similar to making the self-attention map an identity matrix
        identity_block_size = hidden_states.shape[1]

        # chunk
        hidden_states_org, hidden_states_ptb = hidden_states.chunk(2)
        encoder_hidden_states_org, encoder_hidden_states_ptb = encoder_hidden_states.chunk(2)

        # original path
        batch_size = encoder_hidden_states_org.shape[0]

        # `sample` projections.
        query_org = attn.to_q(hidden_states_org)
        key_org = attn.to_k(hidden_states_org)
        value_org = attn.to_v(hidden_states_org)

        # `context` projections.
        encoder_hidden_states_org_query_proj = attn.add_q_proj(encoder_hidden_states_org)
        encoder_hidden_states_org_key_proj = attn.add_k_proj(encoder_hidden_states_org)
        encoder_hidden_states_org_value_proj = attn.add_v_proj(encoder_hidden_states_org)

        # attention
        query_org = ops.cat([query_org, encoder_hidden_states_org_query_proj], axis=1)
        key_org = ops.cat([key_org, encoder_hidden_states_org_key_proj], axis=1)
        value_org = ops.cat([value_org, encoder_hidden_states_org_value_proj], axis=1)

        inner_dim = key_org.shape[-1]
        head_dim = inner_dim // attn.heads
        query_org = query_org.view(batch_size, -1, attn.heads, head_dim).swapaxes(1, 2)
        key_org = key_org.view(batch_size, -1, attn.heads, head_dim).swapaxes(1, 2)
        value_org = value_org.view(batch_size, -1, attn.heads, head_dim).swapaxes(1, 2)

        hidden_states_org = attn.scaled_dot_product_attention(
            query_org, key_org, value_org, dropout_p=0.0, is_causal=False
        )
        hidden_states_org = hidden_states_org.swapaxes(1, 2).reshape(batch_size, -1, attn.heads * head_dim)
        hidden_states_org = hidden_states_org.to(query_org.dtype)

        # Split the attention outputs.
        hidden_states_org, encoder_hidden_states_org = (
            hidden_states_org[:, : residual.shape[1]],
            hidden_states_org[:, residual.shape[1] :],
        )

        # linear proj
        hidden_states_org = attn.to_out[0](hidden_states_org)
        # dropout
        hidden_states_org = attn.to_out[1](hidden_states_org)
        if not attn.context_pre_only:
            encoder_hidden_states_org = attn.to_add_out(encoder_hidden_states_org)

        if input_ndim == 4:
            hidden_states_org = hidden_states_org.swapaxes(-1, -2).reshape(batch_size, channel, height, width)
        if context_input_ndim == 4:
            encoder_hidden_states_org = encoder_hidden_states_org.swapaxes(-1, -2).reshape(
                batch_size, channel, height, width
            )

        # perturbed path

        batch_size = encoder_hidden_states_ptb.shape[0]

        # `sample` projections.
        query_ptb = attn.to_q(hidden_states_ptb)
        key_ptb = attn.to_k(hidden_states_ptb)
        value_ptb = attn.to_v(hidden_states_ptb)

        # `context` projections.
        encoder_hidden_states_ptb_query_proj = attn.add_q_proj(encoder_hidden_states_ptb)
        encoder_hidden_states_ptb_key_proj = attn.add_k_proj(encoder_hidden_states_ptb)
        encoder_hidden_states_ptb_value_proj = attn.add_v_proj(encoder_hidden_states_ptb)

        # attention
        query_ptb = ops.cat([query_ptb, encoder_hidden_states_ptb_query_proj], axis=1)
        key_ptb = ops.cat([key_ptb, encoder_hidden_states_ptb_key_proj], axis=1)
        value_ptb = ops.cat([value_ptb, encoder_hidden_states_ptb_value_proj], axis=1)

        inner_dim = key_ptb.shape[-1]
        head_dim = inner_dim // attn.heads
        query_ptb = query_ptb.view(batch_size, -1, attn.heads, head_dim).swapaxes(1, 2)
        key_ptb = key_ptb.view(batch_size, -1, attn.heads, head_dim).swapaxes(1, 2)
        value_ptb = value_ptb.view(batch_size, -1, attn.heads, head_dim).swapaxes(1, 2)

        # create a full mask with all entries set to 0
        seq_len = query_ptb.shape[2]
        full_mask = ops.zeros((seq_len, seq_len), dtype=query_ptb.dtype)

        # set the attention value between image patches to -inf
        full_mask[:identity_block_size, :identity_block_size] = float("-inf")

        # set the diagonal of the attention value between image patches to 0
        full_mask[:identity_block_size, :identity_block_size] = full_mask[
            :identity_block_size, :identity_block_size
        ].fill_diagonal(0.0)

        # expand the mask to match the attention weights shape
        full_mask = full_mask.unsqueeze(0).unsqueeze(0)  # Add batch and num_heads dimensions

        hidden_states_ptb = attn.scaled_dot_product_attention(
            query_ptb, key_ptb, value_ptb, attn_mask=full_mask, dropout_p=0.0, is_causal=False
        )
        hidden_states_ptb = hidden_states_ptb.swapaxes(1, 2).reshape(batch_size, -1, attn.heads * head_dim)
        hidden_states_ptb = hidden_states_ptb.to(query_ptb.dtype)

        # split the attention outputs.
        hidden_states_ptb, encoder_hidden_states_ptb = (
            hidden_states_ptb[:, : residual.shape[1]],
            hidden_states_ptb[:, residual.shape[1] :],
        )

        # linear proj
        hidden_states_ptb = attn.to_out[0](hidden_states_ptb)
        # dropout
        hidden_states_ptb = attn.to_out[1](hidden_states_ptb)
        if not attn.context_pre_only:
            encoder_hidden_states_ptb = attn.to_add_out(encoder_hidden_states_ptb)

        if input_ndim == 4:
            hidden_states_ptb = hidden_states_ptb.swapaxes(-1, -2).reshape(batch_size, channel, height, width)
        if context_input_ndim == 4:
            encoder_hidden_states_ptb = encoder_hidden_states_ptb.swapaxes(-1, -2).reshape(
                batch_size, channel, height, width
            )

        # concat
        hidden_states = ops.cat([hidden_states_org, hidden_states_ptb])
        encoder_hidden_states = ops.cat([encoder_hidden_states_org, encoder_hidden_states_ptb])

        return hidden_states, encoder_hidden_states


@ms.jit_class
class PAGCFGJointAttnProcessor2_0:
    """Attention processor used typically in processing the SD3-like self-attention projections."""

    def __call__(
        self,
        attn: Attention,
        hidden_states: ms.Tensor,
        encoder_hidden_states: ms.Tensor = None,
        attention_mask: Optional[ms.Tensor] = None,
    ) -> ms.Tensor:
        residual = hidden_states

        input_ndim = hidden_states.ndim
        batch_size, channel, height, width = None, None, None, None
        if input_ndim == 4:
            batch_size, channel, height, width = hidden_states.shape
            hidden_states = hidden_states.view(batch_size, channel, height * width).swapaxes(1, 2)
        context_input_ndim = encoder_hidden_states.ndim
        if context_input_ndim == 4:
            batch_size, channel, height, width = encoder_hidden_states.shape
            encoder_hidden_states = encoder_hidden_states.view(batch_size, channel, height * width).swapaxes(1, 2)

        identity_block_size = hidden_states.shape[
            1
        ]  # patch embeddings width * height (correspond to self-attention map width or height)

        # chunk
        hidden_states_uncond, hidden_states_org, hidden_states_ptb = hidden_states.chunk(3)
        hidden_states_org = ops.cat([hidden_states_uncond, hidden_states_org])

        (
            encoder_hidden_states_uncond,
            encoder_hidden_states_org,
            encoder_hidden_states_ptb,
        ) = encoder_hidden_states.chunk(3)
        encoder_hidden_states_org = ops.cat([encoder_hidden_states_uncond, encoder_hidden_states_org])

        # original path
        batch_size = encoder_hidden_states_org.shape[0]

        # `sample` projections.
        query_org = attn.to_q(hidden_states_org)
        key_org = attn.to_k(hidden_states_org)
        value_org = attn.to_v(hidden_states_org)

        # `context` projections.
        encoder_hidden_states_org_query_proj = attn.add_q_proj(encoder_hidden_states_org)
        encoder_hidden_states_org_key_proj = attn.add_k_proj(encoder_hidden_states_org)
        encoder_hidden_states_org_value_proj = attn.add_v_proj(encoder_hidden_states_org)

        # attention
        query_org = ops.cat([query_org, encoder_hidden_states_org_query_proj], axis=1)
        key_org = ops.cat([key_org, encoder_hidden_states_org_key_proj], axis=1)
        value_org = ops.cat([value_org, encoder_hidden_states_org_value_proj], axis=1)

        inner_dim = key_org.shape[-1]
        head_dim = inner_dim // attn.heads
        query_org = query_org.view(batch_size, -1, attn.heads, head_dim).swapaxes(1, 2)
        key_org = key_org.view(batch_size, -1, attn.heads, head_dim).swapaxes(1, 2)
        value_org = value_org.view(batch_size, -1, attn.heads, head_dim).swapaxes(1, 2)

        hidden_states_org = attn.scaled_dot_product_attention(
            query_org, key_org, value_org, dropout_p=0.0, is_causal=False
        )
        hidden_states_org = hidden_states_org.swapaxes(1, 2).reshape(batch_size, -1, attn.heads * head_dim)
        hidden_states_org = hidden_states_org.to(query_org.dtype)

        # Split the attention outputs.
        hidden_states_org, encoder_hidden_states_org = (
            hidden_states_org[:, : residual.shape[1]],
            hidden_states_org[:, residual.shape[1] :],
        )

        # linear proj
        hidden_states_org = attn.to_out[0](hidden_states_org)
        # dropout
        hidden_states_org = attn.to_out[1](hidden_states_org)
        if not attn.context_pre_only:
            encoder_hidden_states_org = attn.to_add_out(encoder_hidden_states_org)

        if input_ndim == 4:
            hidden_states_org = hidden_states_org.swapaxes(-1, -2).reshape(batch_size, channel, height, width)
        if context_input_ndim == 4:
            encoder_hidden_states_org = encoder_hidden_states_org.swapaxes(-1, -2).reshape(
                batch_size, channel, height, width
            )

        # perturbed path

        batch_size = encoder_hidden_states_ptb.shape[0]

        # `sample` projections.
        query_ptb = attn.to_q(hidden_states_ptb)
        key_ptb = attn.to_k(hidden_states_ptb)
        value_ptb = attn.to_v(hidden_states_ptb)

        # `context` projections.
        encoder_hidden_states_ptb_query_proj = attn.add_q_proj(encoder_hidden_states_ptb)
        encoder_hidden_states_ptb_key_proj = attn.add_k_proj(encoder_hidden_states_ptb)
        encoder_hidden_states_ptb_value_proj = attn.add_v_proj(encoder_hidden_states_ptb)

        # attention
        query_ptb = ops.cat([query_ptb, encoder_hidden_states_ptb_query_proj], axis=1)
        key_ptb = ops.cat([key_ptb, encoder_hidden_states_ptb_key_proj], axis=1)
        value_ptb = ops.cat([value_ptb, encoder_hidden_states_ptb_value_proj], axis=1)

        inner_dim = key_ptb.shape[-1]
        head_dim = inner_dim // attn.heads
        query_ptb = query_ptb.view(batch_size, -1, attn.heads, head_dim).swapaxes(1, 2)
        key_ptb = key_ptb.view(batch_size, -1, attn.heads, head_dim).swapaxes(1, 2)
        value_ptb = value_ptb.view(batch_size, -1, attn.heads, head_dim).swapaxes(1, 2)

        # create a full mask with all entries set to 0
        seq_len = query_ptb.shape[2]
        full_mask = ops.zeros((seq_len, seq_len), dtype=query_ptb.dtype)

        # set the attention value between image patches to -inf
        full_mask[:identity_block_size, :identity_block_size] = float("-inf")

        # set the diagonal of the attention value between image patches to 0
        full_mask[:identity_block_size, :identity_block_size] = full_mask[
            :identity_block_size, :identity_block_size
        ].fill_diagonal(0.0)

        # expand the mask to match the attention weights shape
        full_mask = full_mask.unsqueeze(0).unsqueeze(0)  # Add batch and num_heads dimensions

        hidden_states_ptb = attn.scaled_dot_product_attention(
            query_ptb, key_ptb, value_ptb, attn_mask=full_mask, dropout_p=0.0, is_causal=False
        )
        hidden_states_ptb = hidden_states_ptb.swapaxes(1, 2).reshape(batch_size, -1, attn.heads * head_dim)
        hidden_states_ptb = hidden_states_ptb.to(query_ptb.dtype)

        # split the attention outputs.
        hidden_states_ptb, encoder_hidden_states_ptb = (
            hidden_states_ptb[:, : residual.shape[1]],
            hidden_states_ptb[:, residual.shape[1] :],
        )

        # linear proj
        hidden_states_ptb = attn.to_out[0](hidden_states_ptb)
        # dropout
        hidden_states_ptb = attn.to_out[1](hidden_states_ptb)
        if not attn.context_pre_only:
            encoder_hidden_states_ptb = attn.to_add_out(encoder_hidden_states_ptb)

        if input_ndim == 4:
            hidden_states_ptb = hidden_states_ptb.swapaxes(-1, -2).reshape(batch_size, channel, height, width)
        if context_input_ndim == 4:
            encoder_hidden_states_ptb = encoder_hidden_states_ptb.swapaxes(-1, -2).reshape(
                batch_size, channel, height, width
            )

        # concat
        hidden_states = ops.cat([hidden_states_org, hidden_states_ptb])
        encoder_hidden_states = ops.cat([encoder_hidden_states_org, encoder_hidden_states_ptb])

        return hidden_states, encoder_hidden_states


@ms.jit_class
class FusedJointAttnProcessor2_0:
    """Attention processor used typically in processing the SD3-like self-attention projections."""

    def __call__(
        self,
        attn: Attention,
        hidden_states: ms.Tensor,
        encoder_hidden_states: ms.Tensor = None,
        attention_mask: Optional[ms.Tensor] = None,
    ) -> ms.Tensor:
        residual = hidden_states

        batch_size, channel, height, width = (None,) * 4
        input_ndim = hidden_states.ndim
        if input_ndim == 4:
            batch_size, channel, height, width = hidden_states.shape
            hidden_states = hidden_states.view(batch_size, channel, height * width).swapaxes(1, 2)
        context_input_ndim = encoder_hidden_states.ndim
        if context_input_ndim == 4:
            batch_size, channel, height, width = encoder_hidden_states.shape
            encoder_hidden_states = encoder_hidden_states.view(batch_size, channel, height * width).swapaxes(1, 2)

        batch_size = encoder_hidden_states.shape[0]

        # `sample` projections.
        qkv = attn.to_qkv(hidden_states)
        split_size = qkv.shape[-1] // 3
        query, key, value = ms.mint.split(qkv, split_size, dim=-1)

        # `context` projections.
        encoder_qkv = attn.to_added_qkv(encoder_hidden_states)
        split_size = encoder_qkv.shape[-1] // 3
        (
            encoder_hidden_states_query_proj,
            encoder_hidden_states_key_proj,
            encoder_hidden_states_value_proj,
        ) = ms.mint.split(encoder_qkv, split_size, dim=-1)

        # attention
        query = ops.cat([query, encoder_hidden_states_query_proj], axis=1)
        key = ops.cat([key, encoder_hidden_states_key_proj], axis=1)
        value = ops.cat([value, encoder_hidden_states_value_proj], axis=1)

        inner_dim = key.shape[-1]
        head_dim = inner_dim // attn.heads
        query = query.view(batch_size, -1, attn.heads, head_dim).swapaxes(1, 2)
        key = key.view(batch_size, -1, attn.heads, head_dim).swapaxes(1, 2)
        value = value.view(batch_size, -1, attn.heads, head_dim).swapaxes(1, 2)

        hidden_states = attn.scaled_dot_product_attention(query, key, value, dropout_p=0.0, is_causal=False)
        hidden_states = hidden_states.swapaxes(1, 2).reshape(batch_size, -1, attn.heads * head_dim)
        hidden_states = hidden_states.to(query.dtype)

        # Split the attention outputs.
        hidden_states, encoder_hidden_states = (
            hidden_states[:, : residual.shape[1]],
            hidden_states[:, residual.shape[1] :],
        )

        # linear proj
        hidden_states = attn.to_out[0](hidden_states)
        # dropout
        hidden_states = attn.to_out[1](hidden_states)
        if not attn.context_pre_only:
            encoder_hidden_states = attn.to_add_out(encoder_hidden_states)

        if input_ndim == 4:
            hidden_states = hidden_states.swapaxes(-1, -2).reshape(batch_size, channel, height, width)
        if context_input_ndim == 4:
            encoder_hidden_states = encoder_hidden_states.swapaxes(-1, -2).reshape(batch_size, channel, height, width)

        return hidden_states, encoder_hidden_states


@ms.jit_class
class AllegroAttnProcessor2_0:
    r"""
    Processor for implementing scaled dot-product attention (enabled by default if you're using PyTorch 2.0). This is
    used in the Allegro model. It applies a normalization layer and rotary embedding on the query and key vector.
    """

    def __init__(self):
        from .embeddings import apply_rotary_emb_allegro

        self.apply_rotary_emb_allegro = apply_rotary_emb_allegro

    def __call__(
        self,
        attn: Attention,
        hidden_states: ms.Tensor,
        encoder_hidden_states: Optional[ms.Tensor] = None,
        attention_mask: Optional[ms.Tensor] = None,
        temb: Optional[ms.Tensor] = None,
        image_rotary_emb: Optional[ms.Tensor] = None,
    ) -> ms.Tensor:
        residual = hidden_states

        if attn.spatial_norm is not None:
            hidden_states = attn.spatial_norm(hidden_states, temb)

        input_ndim = hidden_states.ndim

        if input_ndim == 4:
            batch_size, channel, height, width = hidden_states.shape
            hidden_states = hidden_states.view(batch_size, channel, height * width).swapaxes(1, 2)
        else:
            batch_size, channel, height, width = None, None, None, None

        batch_size, sequence_length, _ = (
            hidden_states.shape if encoder_hidden_states is None else encoder_hidden_states.shape
        )

        if attention_mask is not None:
            attention_mask = attn.prepare_attention_mask(attention_mask, sequence_length, batch_size)
            # scaled_dot_product_attention expects attention_mask shape to be
            # (batch, heads, source_length, target_length)
            attention_mask = attention_mask.view(batch_size, attn.heads, -1, attention_mask.shape[-1])

        if attn.group_norm is not None:
            hidden_states = attn.group_norm(hidden_states.swapaxes(1, 2)).swapaxes(1, 2)

        query = attn.to_q(hidden_states)

        if encoder_hidden_states is None:
            encoder_hidden_states = hidden_states
        elif attn.norm_cross:
            encoder_hidden_states = attn.norm_encoder_hidden_states(encoder_hidden_states)

        key = attn.to_k(encoder_hidden_states)
        value = attn.to_v(encoder_hidden_states)

        inner_dim = key.shape[-1]
        head_dim = inner_dim // attn.heads

        query = query.view(batch_size, -1, attn.heads, head_dim).swapaxes(1, 2)
        key = key.view(batch_size, -1, attn.heads, head_dim).swapaxes(1, 2)
        value = value.view(batch_size, -1, attn.heads, head_dim).swapaxes(1, 2)

        # Apply RoPE if needed
        if image_rotary_emb is not None and not attn.is_cross_attention:
            query = self.apply_rotary_emb_allegro(query, image_rotary_emb[0], image_rotary_emb[1])
            key = self.apply_rotary_emb_allegro(key, image_rotary_emb[0], image_rotary_emb[1])

        # the output of sdp = (batch, num_heads, seq_len, head_dim)
        # TODO: add support for attn.scale when we move to Torch 2.1
        hidden_states = attn.scaled_dot_product_attention(
            query, key, value, attn_mask=attention_mask, dropout_p=0.0, is_causal=False
        )

        hidden_states = hidden_states.swapaxes(1, 2).reshape(batch_size, -1, attn.heads * head_dim)
        hidden_states = hidden_states.to(query.dtype)

        # linear proj
        hidden_states = attn.to_out[0](hidden_states)
        # dropout
        hidden_states = attn.to_out[1](hidden_states)

        if input_ndim == 4:
            hidden_states = hidden_states.swapaxes(-1, -2).reshape(batch_size, channel, height, width)

        if attn.residual_connection:
            hidden_states = hidden_states + residual

        hidden_states = hidden_states / attn.rescale_output_factor

        return hidden_states


@ms.jit_class
class AuraFlowAttnProcessor2_0:
    """Attention processor used typically in processing Aura Flow."""

    def __call__(
        self,
        attn: Attention,
        hidden_states: ms.Tensor,
        encoder_hidden_states: ms.Tensor = None,
    ) -> ms.Tensor:
        batch_size = hidden_states.shape[0]

        # `sample` projections.
        query = attn.to_q(hidden_states)
        key = attn.to_k(hidden_states)
        value = attn.to_v(hidden_states)

        # `context` projections.
        if encoder_hidden_states is not None:
            encoder_hidden_states_query_proj = attn.add_q_proj(encoder_hidden_states)
            encoder_hidden_states_key_proj = attn.add_k_proj(encoder_hidden_states)
            encoder_hidden_states_value_proj = attn.add_v_proj(encoder_hidden_states)
        else:
            encoder_hidden_states_query_proj = None
            encoder_hidden_states_key_proj = None
            encoder_hidden_states_value_proj = None

        # Reshape.
        inner_dim = key.shape[-1]
        head_dim = inner_dim // attn.heads
        query = query.view(batch_size, -1, attn.heads, head_dim)
        key = key.view(batch_size, -1, attn.heads, head_dim)
        value = value.view(batch_size, -1, attn.heads, head_dim)

        # Apply QK norm.
        if attn.norm_q is not None:
            query = attn.norm_q(query)
        if attn.norm_k is not None:
            key = attn.norm_k(key)

        # Concatenate the projections.
        if encoder_hidden_states is not None:
            encoder_hidden_states_query_proj = encoder_hidden_states_query_proj.view(
                batch_size, -1, attn.heads, head_dim
            )
            encoder_hidden_states_key_proj = encoder_hidden_states_key_proj.view(batch_size, -1, attn.heads, head_dim)
            encoder_hidden_states_value_proj = encoder_hidden_states_value_proj.view(
                batch_size, -1, attn.heads, head_dim
            )

            if attn.norm_added_q is not None:
                encoder_hidden_states_query_proj = attn.norm_added_q(encoder_hidden_states_query_proj)
            if attn.norm_added_k is not None:
                encoder_hidden_states_key_proj = attn.norm_added_q(encoder_hidden_states_key_proj)

            query = ops.cat([encoder_hidden_states_query_proj, query], axis=1)
            key = ops.cat([encoder_hidden_states_key_proj, key], axis=1)
            value = ops.cat([encoder_hidden_states_value_proj, value], axis=1)

        query = query.swapaxes(1, 2)
        key = key.swapaxes(1, 2)
        value = value.swapaxes(1, 2)

        # Attention.
        hidden_states = attn.scaled_dot_product_attention(
            query, key, value, dropout_p=0.0, scale=attn.scale, is_causal=False
        )
        hidden_states = hidden_states.swapaxes(1, 2).reshape(batch_size, -1, attn.heads * head_dim)
        hidden_states = hidden_states.to(query.dtype)

        # Split the attention outputs.
        if encoder_hidden_states is not None:
            hidden_states, encoder_hidden_states = (
                hidden_states[:, encoder_hidden_states.shape[1] :],
                hidden_states[:, : encoder_hidden_states.shape[1]],
            )

        # linear proj
        hidden_states = attn.to_out[0](hidden_states)
        # dropout
        hidden_states = attn.to_out[1](hidden_states)
        if encoder_hidden_states is not None:
            encoder_hidden_states = attn.to_add_out(encoder_hidden_states)

        if encoder_hidden_states is not None:
            return hidden_states, encoder_hidden_states
        else:
            return hidden_states


@ms.jit_class
class FusedAuraFlowAttnProcessor2_0:
    """Attention processor used typically in processing Aura Flow with fused projections."""

    def __call__(
        self,
        attn: Attention,
        hidden_states: ms.Tensor,
        encoder_hidden_states: ms.Tensor = None,
    ) -> ms.Tensor:
        batch_size = hidden_states.shape[0]

        # `sample` projections.
        qkv = attn.to_qkv(hidden_states)
        split_size = qkv.shape[-1] // 3
        query, key, value = ops.split(qkv, split_size, axis=-1)

        # `context` projections.
        if encoder_hidden_states is not None:
            encoder_qkv = attn.to_added_qkv(encoder_hidden_states)
            split_size = encoder_qkv.shape[-1] // 3
            (
                encoder_hidden_states_query_proj,
                encoder_hidden_states_key_proj,
                encoder_hidden_states_value_proj,
            ) = ops.split(encoder_qkv, split_size, axis=-1)

        # Reshape.
        inner_dim = key.shape[-1]
        head_dim = inner_dim // attn.heads
        query = query.view(batch_size, -1, attn.heads, head_dim)
        key = key.view(batch_size, -1, attn.heads, head_dim)
        value = value.view(batch_size, -1, attn.heads, head_dim)

        # Apply QK norm.
        if attn.norm_q is not None:
            query = attn.norm_q(query)
        if attn.norm_k is not None:
            key = attn.norm_k(key)

        # Concatenate the projections.
        if encoder_hidden_states is not None:
            encoder_hidden_states_query_proj = encoder_hidden_states_query_proj.view(
                batch_size, -1, attn.heads, head_dim
            )
            encoder_hidden_states_key_proj = encoder_hidden_states_key_proj.view(batch_size, -1, attn.heads, head_dim)
            encoder_hidden_states_value_proj = encoder_hidden_states_value_proj.view(
                batch_size, -1, attn.heads, head_dim
            )

            if attn.norm_added_q is not None:
                encoder_hidden_states_query_proj = attn.norm_added_q(encoder_hidden_states_query_proj)
            if attn.norm_added_k is not None:
                encoder_hidden_states_key_proj = attn.norm_added_q(encoder_hidden_states_key_proj)

            query = ops.cat([encoder_hidden_states_query_proj, query], axis=1)
            key = ops.cat([encoder_hidden_states_key_proj, key], axis=1)
            value = ops.cat([encoder_hidden_states_value_proj, value], axis=1)

        query = query.swapaxes(1, 2)
        key = key.swapaxes(1, 2)
        value = value.swapaxes(1, 2)

        # Attention.
        hidden_states = attn.scaled_dot_product_attention(
            query, key, value, dropout_p=0.0, scale=attn.scale, is_causal=False
        )
        hidden_states = hidden_states.swapaxes(1, 2).reshape(batch_size, -1, attn.heads * head_dim)
        hidden_states = hidden_states.to(query.dtype)

        # Split the attention outputs.
        if encoder_hidden_states is not None:
            hidden_states, encoder_hidden_states = (
                hidden_states[:, encoder_hidden_states.shape[1] :],
                hidden_states[:, : encoder_hidden_states.shape[1]],
            )

        # linear proj
        hidden_states = attn.to_out[0](hidden_states)
        # dropout
        hidden_states = attn.to_out[1](hidden_states)
        if encoder_hidden_states is not None:
            encoder_hidden_states = attn.to_add_out(encoder_hidden_states)

        if encoder_hidden_states is not None:
            return hidden_states, encoder_hidden_states
        else:
            return hidden_states


@ms.jit_class
class FluxAttnProcessor2_0:
    """Attention processor used typically in processing the SD3-like self-attention projections."""

    def __init__(self):
        # move importing from __call__ to __init__ as it is not supported in construct()
        from .embeddings import apply_rotary_emb

        self.apply_rotary_emb = apply_rotary_emb

    def __call__(
        self,
        attn: Attention,
        hidden_states: ms.Tensor,
        encoder_hidden_states: ms.Tensor = None,
        attention_mask: Optional[ms.Tensor] = None,
        image_rotary_emb: Optional[ms.Tensor] = None,
    ) -> ms.Tensor:
        batch_size, _, _ = hidden_states.shape if encoder_hidden_states is None else encoder_hidden_states.shape

        # `sample` projections.
        query = attn.to_q(hidden_states)
        key = attn.to_k(hidden_states)
        value = attn.to_v(hidden_states)

        inner_dim = key.shape[-1]
        head_dim = inner_dim // attn.heads

        query = query.view(batch_size, -1, attn.heads, head_dim).swapaxes(1, 2)
        key = key.view(batch_size, -1, attn.heads, head_dim).swapaxes(1, 2)
        value = value.view(batch_size, -1, attn.heads, head_dim).swapaxes(1, 2)

        if attn.norm_q is not None:
            query = attn.norm_q(query)
        if attn.norm_k is not None:
            key = attn.norm_k(key)

        # the attention in FluxSingleTransformerBlock does not use `encoder_hidden_states`
        if encoder_hidden_states is not None:
            # `context` projections.
            encoder_hidden_states_query_proj = attn.add_q_proj(encoder_hidden_states)
            encoder_hidden_states_key_proj = attn.add_k_proj(encoder_hidden_states)
            encoder_hidden_states_value_proj = attn.add_v_proj(encoder_hidden_states)

            encoder_hidden_states_query_proj = encoder_hidden_states_query_proj.view(
                batch_size, -1, attn.heads, head_dim
            ).swapaxes(1, 2)
            encoder_hidden_states_key_proj = encoder_hidden_states_key_proj.view(
                batch_size, -1, attn.heads, head_dim
            ).swapaxes(1, 2)
            encoder_hidden_states_value_proj = encoder_hidden_states_value_proj.view(
                batch_size, -1, attn.heads, head_dim
            ).swapaxes(1, 2)

            if attn.norm_added_q is not None:
                encoder_hidden_states_query_proj = attn.norm_added_q(encoder_hidden_states_query_proj)
            if attn.norm_added_k is not None:
                encoder_hidden_states_key_proj = attn.norm_added_k(encoder_hidden_states_key_proj)

            # attention
            query = ops.cat([encoder_hidden_states_query_proj, query], axis=2)
            key = ops.cat([encoder_hidden_states_key_proj, key], axis=2)
            value = ops.cat([encoder_hidden_states_value_proj, value], axis=2)

        if image_rotary_emb is not None:
            query = self.apply_rotary_emb(query, image_rotary_emb)
            key = self.apply_rotary_emb(key, image_rotary_emb)

        hidden_states = attn.scaled_dot_product_attention(
            query, key, value, attn_mask=attention_mask, dropout_p=0.0, is_causal=False
        )
        hidden_states = hidden_states.swapaxes(1, 2).reshape(batch_size, -1, attn.heads * head_dim)
        hidden_states = hidden_states.to(query.dtype)

        if encoder_hidden_states is not None:
            encoder_hidden_states, hidden_states = (
                hidden_states[:, : encoder_hidden_states.shape[1]],
                hidden_states[:, encoder_hidden_states.shape[1] :],
            )

            # linear proj
            hidden_states = attn.to_out[0](hidden_states)
            # dropout
            hidden_states = attn.to_out[1](hidden_states)
            encoder_hidden_states = attn.to_add_out(encoder_hidden_states)

            return hidden_states, encoder_hidden_states
        else:
            return hidden_states


@ms.jit_class
class FusedFluxAttnProcessor2_0:
    """Attention processor used typically in processing the SD3-like self-attention projections."""

    def __init__(self):
        # move importing from __call__ to __init__ as it is not supported in construct()
        from .embeddings import apply_rotary_emb

        self.apply_rotary_emb = apply_rotary_emb

    def __call__(
        self,
        attn: Attention,
        hidden_states: ms.Tensor,
        encoder_hidden_states: ms.Tensor = None,
        attention_mask: Optional[ms.Tensor] = None,
        image_rotary_emb: Optional[ms.Tensor] = None,
    ) -> ms.Tensor:
        batch_size, _, _ = hidden_states.shape if encoder_hidden_states is None else encoder_hidden_states.shape

        # `sample` projections.
        qkv = attn.to_qkv(hidden_states)
        split_size = qkv.shape[-1] // 3
        query, key, value = ops.split(qkv, split_size, axis=-1)

        inner_dim = key.shape[-1]
        head_dim = inner_dim // attn.heads

        query = query.view(batch_size, -1, attn.heads, head_dim).swapaxes(1, 2)
        key = key.view(batch_size, -1, attn.heads, head_dim).swapaxes(1, 2)
        value = value.view(batch_size, -1, attn.heads, head_dim).swapaxes(1, 2)

        if attn.norm_q is not None:
            query = attn.norm_q(query)
        if attn.norm_k is not None:
            key = attn.norm_k(key)

        # the attention in FluxSingleTransformerBlock does not use `encoder_hidden_states`
        # `context` projections.
        if encoder_hidden_states is not None:
            encoder_qkv = attn.to_added_qkv(encoder_hidden_states)
            split_size = encoder_qkv.shape[-1] // 3
            (
                encoder_hidden_states_query_proj,
                encoder_hidden_states_key_proj,
                encoder_hidden_states_value_proj,
            ) = ops.split(encoder_qkv, split_size, axis=-1)

            encoder_hidden_states_query_proj = encoder_hidden_states_query_proj.view(
                batch_size, -1, attn.heads, head_dim
            ).swapaxes(1, 2)
            encoder_hidden_states_key_proj = encoder_hidden_states_key_proj.view(
                batch_size, -1, attn.heads, head_dim
            ).swapaxes(1, 2)
            encoder_hidden_states_value_proj = encoder_hidden_states_value_proj.view(
                batch_size, -1, attn.heads, head_dim
            ).swapaxes(1, 2)

            if attn.norm_added_q is not None:
                encoder_hidden_states_query_proj = attn.norm_added_q(encoder_hidden_states_query_proj)
            if attn.norm_added_k is not None:
                encoder_hidden_states_key_proj = attn.norm_added_k(encoder_hidden_states_key_proj)

            # attention
            query = ops.cat([encoder_hidden_states_query_proj, query], axis=2)
            key = ops.cat([encoder_hidden_states_key_proj, key], axis=2)
            value = ops.cat([encoder_hidden_states_value_proj, value], axis=2)

        if image_rotary_emb is not None:
            query = self.apply_rotary_emb(query, image_rotary_emb)
            key = self.apply_rotary_emb(key, image_rotary_emb)

        hidden_states = attn.scaled_dot_product_attention(query, key, value, dropout_p=0.0, is_causal=False)
        hidden_states = hidden_states.swapaxes(1, 2).reshape(batch_size, -1, attn.heads * head_dim)
        hidden_states = hidden_states.to(query.dtype)

        if encoder_hidden_states is not None:
            encoder_hidden_states, hidden_states = (
                hidden_states[:, : encoder_hidden_states.shape[1]],
                hidden_states[:, encoder_hidden_states.shape[1] :],
            )

            # linear proj
            hidden_states = attn.to_out[0](hidden_states)
            # dropout
            hidden_states = attn.to_out[1](hidden_states)
            encoder_hidden_states = attn.to_add_out(encoder_hidden_states)

            return hidden_states, encoder_hidden_states
        else:
            return hidden_states


class FluxIPAdapterJointAttnProcessor2_0(nn.Cell):
    """Flux Attention processor for IP-Adapter."""

    def __init__(self, hidden_size: int, cross_attention_dim: int, num_tokens=(4,), scale=1.0, dtype=None):
        super().__init__()
        from .embeddings import apply_rotary_emb

        self.apply_rotary_emb = apply_rotary_emb

        self.hidden_size = hidden_size
        self.cross_attention_dim = cross_attention_dim

        if not isinstance(num_tokens, (tuple, list)):
            num_tokens = [num_tokens]

        if not isinstance(scale, list):
            scale = [scale] * len(num_tokens)
        if len(scale) != len(num_tokens):
            raise ValueError("`scale` should be a list of integers with the same length as `num_tokens`.")
        self.scale = scale

        self.to_k_ip = nn.CellList(
            [nn.Dense(cross_attention_dim, hidden_size, has_bias=True, dtype=dtype) for _ in range(len(num_tokens))]
        )
        self.to_v_ip = nn.CellList(
            [nn.Dense(cross_attention_dim, hidden_size, has_bias=True, dtype=dtype) for _ in range(len(num_tokens))]
        )

    def construct(
        self,
        attn: Attention,
        hidden_states: ms.Tensor,
        encoder_hidden_states: ms.Tensor = None,
        attention_mask: Optional[ms.Tensor] = None,
        image_rotary_emb: Optional[ms.Tensor] = None,
        ip_hidden_states: Optional[List[ms.Tensor]] = None,
        ip_adapter_masks: Optional[ms.Tensor] = None,
    ) -> ms.Tensor:
        batch_size, _, _ = hidden_states.shape if encoder_hidden_states is None else encoder_hidden_states.shape

        # `sample` projections.
        hidden_states_query_proj = attn.to_q(hidden_states)
        key = attn.to_k(hidden_states)
        value = attn.to_v(hidden_states)

        inner_dim = key.shape[-1]
        head_dim = inner_dim // attn.heads

        hidden_states_query_proj = hidden_states_query_proj.view(batch_size, -1, attn.heads, head_dim).swapaxes(1, 2)
        key = key.view(batch_size, -1, attn.heads, head_dim).swapaxes(1, 2)
        value = value.view(batch_size, -1, attn.heads, head_dim).swapaxes(1, 2)

        if attn.norm_q is not None:
            hidden_states_query_proj = attn.norm_q(hidden_states_query_proj)
        if attn.norm_k is not None:
            key = attn.norm_k(key)

        # the attention in FluxSingleTransformerBlock does not use `encoder_hidden_states`
        if encoder_hidden_states is not None:
            # `context` projections.
            encoder_hidden_states_query_proj = attn.add_q_proj(encoder_hidden_states)
            encoder_hidden_states_key_proj = attn.add_k_proj(encoder_hidden_states)
            encoder_hidden_states_value_proj = attn.add_v_proj(encoder_hidden_states)

            encoder_hidden_states_query_proj = encoder_hidden_states_query_proj.view(
                batch_size, -1, attn.heads, head_dim
            ).swapaxes(1, 2)
            encoder_hidden_states_key_proj = encoder_hidden_states_key_proj.view(
                batch_size, -1, attn.heads, head_dim
            ).swapaxes(1, 2)
            encoder_hidden_states_value_proj = encoder_hidden_states_value_proj.view(
                batch_size, -1, attn.heads, head_dim
            ).swapaxes(1, 2)

            if attn.norm_added_q is not None:
                encoder_hidden_states_query_proj = attn.norm_added_q(encoder_hidden_states_query_proj)
            if attn.norm_added_k is not None:
                encoder_hidden_states_key_proj = attn.norm_added_k(encoder_hidden_states_key_proj)

            # attention
            query = ops.cat([encoder_hidden_states_query_proj, hidden_states_query_proj], axis=2)
            key = ops.cat([encoder_hidden_states_key_proj, key], axis=2)
            value = ops.cat([encoder_hidden_states_value_proj, value], axis=2)

        if image_rotary_emb is not None:
            query = self.apply_rotary_emb(query, image_rotary_emb)
            key = self.apply_rotary_emb(key, image_rotary_emb)

        hidden_states = attn.scaled_dot_product_attention(query, key, value, dropout_p=0.0, is_causal=False)
        hidden_states = hidden_states.swapaxes(1, 2).reshape(batch_size, -1, attn.heads * head_dim)
        hidden_states = hidden_states.to(query.dtype)

        if encoder_hidden_states is not None:
            encoder_hidden_states, hidden_states = (
                hidden_states[:, : encoder_hidden_states.shape[1]],
                hidden_states[:, encoder_hidden_states.shape[1] :],
            )

            # linear proj
            hidden_states = attn.to_out[0](hidden_states)
            # dropout
            hidden_states = attn.to_out[1](hidden_states)
            encoder_hidden_states = attn.to_add_out(encoder_hidden_states)

            # IP-adapter
            ip_query = hidden_states_query_proj
            ip_attn_output = None
            # for ip-adapter
            # TODO: support for multiple adapters
            for current_ip_hidden_states, scale, to_k_ip, to_v_ip in zip(
                ip_hidden_states, self.scale, self.to_k_ip, self.to_v_ip
            ):
                ip_key = to_k_ip(current_ip_hidden_states)
                ip_value = to_v_ip(current_ip_hidden_states)

                ip_key = ip_key.view(batch_size, -1, attn.heads, head_dim).swapaxes(1, 2)
                ip_value = ip_value.view(batch_size, -1, attn.heads, head_dim).swapaxes(1, 2)
                # the output of sdp = (batch, num_heads, seq_len, head_dim)
                # TODO: add support for attn.scale when we move to Torch 2.1
                ip_attn_output = attn.scaled_dot_product_attention(
                    ip_query, ip_key, ip_value, attn_mask=None, dropout_p=0.0, is_causal=False
                )
                ip_attn_output = ip_attn_output.swapaxes(1, 2).reshape(batch_size, -1, attn.heads * head_dim)
                ip_attn_output = scale * ip_attn_output
                ip_attn_output = ip_attn_output.to(ip_query.dtype)

            return hidden_states, encoder_hidden_states, ip_attn_output
        else:
            return hidden_states


@ms.jit_class
class CogVideoXAttnProcessor2_0:
    r"""
    Processor for implementing scaled dot-product attention for the CogVideoX model. It applies a rotary embedding on
    query and key vectors, but does not include spatial normalization.
    """

    def __init__(self):
        # move importing from __call__ to __init__ as it is not supported in construct()
        from .embeddings import apply_rotary_emb

        self.apply_rotary_emb = apply_rotary_emb

    def apply_rotary_emb_for_image_part(
        self,
        hidden_state: ms.Tensor,
        image_rotary_emb: ms.Tensor,
        start_index: int,
        axis: int = 2,
    ) -> ms.Tensor:
        """
        Equivalence of expression(when axis=2):
            `hidden_state[:, :, start_index:] = self.apply_rotary_emb(hidden_state[:, :, start_index:], image_rotary_emb)`

        Rewrite it since implement above might call ops.ScatterNdUpdate which is super slow!
        """
        hidden_state_text, hidden_state_image = ops.split(
            hidden_state, (start_index, hidden_state.shape[axis] - start_index), axis=axis
        )
        hidden_state_image = self.apply_rotary_emb(hidden_state_image, image_rotary_emb)
        hidden_state = ops.cat([hidden_state_text, hidden_state_image], axis=axis)
        return hidden_state

    def __call__(
        self,
        attn: Attention,
        hidden_states: ms.Tensor,
        encoder_hidden_states: ms.Tensor,
        attention_mask: Optional[ms.Tensor] = None,
        image_rotary_emb: Optional[ms.Tensor] = None,
    ) -> ms.Tensor:
        text_seq_length = encoder_hidden_states.shape[1]

        hidden_states = ops.cat([encoder_hidden_states, hidden_states], axis=1)

        batch_size, sequence_length, _ = (
            hidden_states.shape if encoder_hidden_states is None else encoder_hidden_states.shape
        )

        if attention_mask is not None:
            attention_mask = attn.prepare_attention_mask(attention_mask, sequence_length, batch_size)
            attention_mask = attention_mask.view(batch_size, attn.heads, -1, attention_mask.shape[-1])

        query = attn.to_q(hidden_states)
        key = attn.to_k(hidden_states)
        value = attn.to_v(hidden_states)

        inner_dim = key.shape[-1]
        head_dim = inner_dim // attn.heads

        query = query.view(batch_size, -1, attn.heads, head_dim).swapaxes(1, 2)
        key = key.view(batch_size, -1, attn.heads, head_dim).swapaxes(1, 2)
        value = value.view(batch_size, -1, attn.heads, head_dim).swapaxes(1, 2)

        if attn.norm_q is not None:
            query = attn.norm_q(query)
        if attn.norm_k is not None:
            key = attn.norm_k(key)

        # Apply RoPE if needed
        # rewrite the implement for performance, refer to `self.apply_rotary_emb_for_image_part`
        if image_rotary_emb is not None:
            query = self.apply_rotary_emb_for_image_part(query, image_rotary_emb, text_seq_length)
            if not attn.is_cross_attention:
                key = self.apply_rotary_emb_for_image_part(key, image_rotary_emb, text_seq_length)

        hidden_states = attn.scaled_dot_product_attention(
            query, key, value, attn_mask=attention_mask, dropout_p=0.0, is_causal=False
        )

        hidden_states = hidden_states.swapaxes(1, 2).reshape(batch_size, -1, attn.heads * head_dim)

        # linear proj
        hidden_states = attn.to_out[0](hidden_states)
        # dropout
        hidden_states = attn.to_out[1](hidden_states)

        encoder_hidden_states, hidden_states = hidden_states.split(
            [text_seq_length, hidden_states.shape[1] - text_seq_length], axis=1
        )
        return hidden_states, encoder_hidden_states


@ms.jit_class
class FusedCogVideoXAttnProcessor2_0:
    r"""
    Processor for implementing scaled dot-product attention for the CogVideoX model. It applies a rotary embedding on
    query and key vectors, but does not include spatial normalization.
    """

    def __init__(self):
        # move importing from __call__ to __init__ as it is not supported in construct()
        from .embeddings import apply_rotary_emb

        self.apply_rotary_emb = apply_rotary_emb

    def __call__(
        self,
        attn: Attention,
        hidden_states: ms.Tensor,
        encoder_hidden_states: ms.Tensor,
        attention_mask: Optional[ms.Tensor] = None,
        image_rotary_emb: Optional[ms.Tensor] = None,
    ) -> ms.Tensor:
        text_seq_length = encoder_hidden_states.shape[1]

        hidden_states = ops.cat([encoder_hidden_states, hidden_states], axis=1)

        batch_size, sequence_length, _ = (
            hidden_states.shape if encoder_hidden_states is None else encoder_hidden_states.shape
        )

        if attention_mask is not None:
            attention_mask = attn.prepare_attention_mask(attention_mask, sequence_length, batch_size)
            attention_mask = attention_mask.view(batch_size, attn.heads, -1, attention_mask.shape[-1])

        qkv = attn.to_qkv(hidden_states)
        split_size = qkv.shape[-1] // 3
        query, key, value = ops.split(qkv, split_size, axis=-1)

        inner_dim = key.shape[-1]
        head_dim = inner_dim // attn.heads

        query = query.view(batch_size, -1, attn.heads, head_dim).swapaxes(1, 2)
        key = key.view(batch_size, -1, attn.heads, head_dim).swapaxes(1, 2)
        value = value.view(batch_size, -1, attn.heads, head_dim).swapaxes(1, 2)

        if attn.norm_q is not None:
            query = attn.norm_q(query)
        if attn.norm_k is not None:
            key = attn.norm_k(key)

        # Apply RoPE if needed
        if image_rotary_emb is not None:
            query[:, :, text_seq_length:] = self.apply_rotary_emb(query[:, :, text_seq_length:], image_rotary_emb)
            if not attn.is_cross_attention:
                key[:, :, text_seq_length:] = self.apply_rotary_emb(key[:, :, text_seq_length:], image_rotary_emb)

        hidden_states = attn.scaled_dot_product_attention(
            query, key, value, attn_mask=attention_mask, dropout_p=0.0, is_causal=False
        )

        hidden_states = hidden_states.swapaxes(1, 2).reshape(batch_size, -1, attn.heads * head_dim)

        # linear proj
        hidden_states = attn.to_out[0](hidden_states)
        # dropout
        hidden_states = attn.to_out[1](hidden_states)

        encoder_hidden_states, hidden_states = hidden_states.split(
            [text_seq_length, hidden_states.shape[1] - text_seq_length], axis=1
        )
        return hidden_states, encoder_hidden_states


@ms.jit_class
class XFormersAttnProcessor:
    r"""
    Processor for implementing memory efficient attention using xFormers-like interface.

    Args:
        attention_op (`Callable`, *optional*, defaults to `None`):
            The base
            [operator](https://facebookresearch.github.io/xformers/components/ops.html#xformers.ops.AttentionOpBase) to
            use as the attention operator. It is recommended to set to `None`, and allow xFormers to choose the best
            operator.
    """

    def __init__(self, attention_op: Optional[Callable] = None):
        assert attention_op is None, (
            "Memory efficient attention on mindspore uses flash attention under the hoods. "
            "There is no other implementation for now. Please do not set `attention_op`."
        )
        self.attention_op = attention_op

    def __call__(
        self,
        attn: Attention,
        hidden_states: ms.Tensor,
        encoder_hidden_states: Optional[ms.Tensor] = None,
        attention_mask: Optional[ms.Tensor] = None,
        temb: Optional[ms.Tensor] = None,
    ) -> ms.Tensor:
        residual = hidden_states

        if attn.spatial_norm is not None:
            hidden_states = attn.spatial_norm(hidden_states, temb)

        input_ndim = hidden_states.ndim

        if input_ndim == 4:
            batch_size, channel, height, width = hidden_states.shape
            hidden_states = hidden_states.view(batch_size, channel, height * width).swapaxes(1, 2)
        else:
            batch_size, channel, height, width = None, None, None, None

        batch_size, key_tokens, _ = (
            hidden_states.shape if encoder_hidden_states is None else encoder_hidden_states.shape
        )

        attention_mask = attn.prepare_attention_mask(attention_mask, key_tokens, batch_size)
        if attention_mask is not None:
            # expand our mask's singleton query_tokens dimension:
            #   [batch*heads,            1, key_tokens] ->
            #   [batch*heads, query_tokens, key_tokens]
            # so that it can be added as a bias onto the attention scores that xformers computes:
            #   [batch*heads, query_tokens, key_tokens]
            # we do this explicitly because xformers doesn't broadcast the singleton dimension for us.
            _, query_tokens, _ = hidden_states.shape
            attention_mask = attention_mask.tile((1, query_tokens, 1))

        if attn.group_norm is not None:
            hidden_states = attn.group_norm(hidden_states.swapaxes(1, 2)).swapaxes(1, 2)

        query = attn.to_q(hidden_states)

        if encoder_hidden_states is None:
            encoder_hidden_states = hidden_states
        elif attn.norm_cross:
            encoder_hidden_states = attn.norm_encoder_hidden_states(encoder_hidden_states)

        key = attn.to_k(encoder_hidden_states)
        value = attn.to_v(encoder_hidden_states)

        query = attn.head_to_batch_dim(query)
        key = attn.head_to_batch_dim(key)
        value = attn.head_to_batch_dim(value)

        # Memory efficient attention on mindspore uses flash attention under the hoods.
        # Flash attention implementation is called `FlashAttentionScore`
        # which is an experimental api with the following limitations:
        # 1. Sequence length of query must be divisible by 16 and in range of [1, 32768].
        # 2. Head dimensions must be one of [64, 80, 96, 120, 128, 256].
        # 3. The input dtype must be float16 or bfloat16.
        # Sequence length of query must be checked in runtime.
        _, query_tokens, _ = query.shape
        assert query_tokens % 16 == 0, f"Sequence length of query must be divisible by 16, but got {query_tokens=}."
        # Head dimension is checked in Attention.set_use_memory_efficient_attention_xformers. We maybe pad on head_dim.
        if attn.head_dim_padding > 0:
            query_padded = ops.pad(query, (0, attn.head_dim_padding), mode="constant", value=0.0)
            key_padded = ops.pad(key, (0, attn.head_dim_padding), mode="constant", value=0.0)
            value_padded = ops.pad(value, (0, attn.head_dim_padding), mode="constant", value=0.0)
        else:
            query_padded, key_padded, value_padded = query, key, value
        flash_attn = ops.operations.nn_ops.FlashAttentionScore(1, scale_value=attn.scale)
        hidden_states_padded = flash_attn(query_padded, key_padded, value_padded, None, None, None, attention_mask)[3]
        # If we did padding before calculate attention, undo it!
        if attn.head_dim_padding > 0:
            hidden_states = hidden_states_padded[..., : attn.head_dim]
        else:
            hidden_states = hidden_states_padded

        hidden_states = hidden_states.to(query.dtype)
        hidden_states = attn.batch_to_head_dim(hidden_states)

        # linear proj
        hidden_states = attn.to_out[0](hidden_states)
        # dropout
        hidden_states = attn.to_out[1](hidden_states)

        if input_ndim == 4:
            hidden_states = hidden_states.swapaxes(-1, -2).reshape(batch_size, channel, height, width)

        if attn.residual_connection:
            hidden_states = hidden_states + residual

        hidden_states = hidden_states / attn.rescale_output_factor

        return hidden_states


@ms.jit_class
class AttnProcessor2_0:
    r"""
    Processor for implementing scaled dot-product attention (enabled by default if you're using PyTorch 2.0).
    """

    def __call__(
        self,
        attn: Attention,
        hidden_states: ms.Tensor,
        encoder_hidden_states: Optional[ms.Tensor] = None,
        attention_mask: Optional[ms.Tensor] = None,
        temb: Optional[ms.Tensor] = None,
    ) -> ms.Tensor:
        residual = hidden_states
        if attn.spatial_norm is not None:
            hidden_states = attn.spatial_norm(hidden_states, temb)

        input_ndim = hidden_states.ndim

        if input_ndim == 4:
            batch_size, channel, height, width = hidden_states.shape
            hidden_states = hidden_states.view(batch_size, channel, height * width).swapaxes(1, 2)
        else:
            batch_size, channel, height, width = None, None, None, None

        batch_size, sequence_length, _ = (
            hidden_states.shape if encoder_hidden_states is None else encoder_hidden_states.shape
        )

        if attention_mask is not None:
            attention_mask = attn.prepare_attention_mask(attention_mask, sequence_length, batch_size)
            # scaled_dot_product_attention expects attention_mask shape to be
            # (batch, heads, source_length, target_length)
            attention_mask = attention_mask.view(batch_size, attn.heads, -1, attention_mask.shape[-1])

        if attn.group_norm is not None:
            hidden_states = attn.group_norm(hidden_states.swapaxes(1, 2)).swapaxes(1, 2)

        query = attn.to_q(hidden_states)

        if encoder_hidden_states is None:
            encoder_hidden_states = hidden_states
        elif attn.norm_cross:
            encoder_hidden_states = attn.norm_encoder_hidden_states(encoder_hidden_states)

        key = attn.to_k(encoder_hidden_states)
        value = attn.to_v(encoder_hidden_states)

        inner_dim = key.shape[-1]
        head_dim = inner_dim // attn.heads

        query = query.view(batch_size, -1, attn.heads, head_dim).swapaxes(1, 2)

        key = key.view(batch_size, -1, attn.heads, head_dim).swapaxes(1, 2)
        value = value.view(batch_size, -1, attn.heads, head_dim).swapaxes(1, 2)

        if attn.norm_q is not None:
            query = attn.norm_q(query)
        if attn.norm_k is not None:
            key = attn.norm_k(key)

        # the output of sdp = (batch, num_heads, seq_len, head_dim)
        hidden_states = attn.scaled_dot_product_attention(
            query, key, value, attn_mask=attention_mask, dropout_p=0.0, is_causal=False
        )

        hidden_states = hidden_states.swapaxes(1, 2).reshape(batch_size, -1, attn.heads * head_dim)
        hidden_states = hidden_states.to(query.dtype)

        # linear proj
        hidden_states = attn.to_out[0](hidden_states)
        # dropout
        hidden_states = attn.to_out[1](hidden_states)

        if input_ndim == 4:
            hidden_states = hidden_states.swapaxes(-1, -2).reshape(batch_size, channel, height, width)

        if attn.residual_connection:
            hidden_states = hidden_states + residual

        hidden_states = hidden_states / attn.rescale_output_factor

        return hidden_states


@ms.jit_class
class MochiVaeAttnProcessor2_0:
    r"""
    Attention processor used in Mochi VAE.
    """

    def __init__(self) -> None:
        pass

    def __call__(
        self,
        attn: Attention,
        hidden_states: ms.Tensor,
        encoder_hidden_states: Optional[ms.Tensor] = None,
        attention_mask: Optional[ms.Tensor] = None,
    ) -> ms.Tensor:
        residual = hidden_states
        is_single_frame = hidden_states.shape[1] == 1

        batch_size, sequence_length, _ = (
            hidden_states.shape if encoder_hidden_states is None else encoder_hidden_states.shape
        )

        if attention_mask is not None:
            attention_mask = attn.prepare_attention_mask(attention_mask, sequence_length, batch_size)
            # scaled_dot_product_attention expects attention_mask shape to be
            # (batch, heads, source_length, target_length)
            attention_mask = attention_mask.view(batch_size, attn.heads, -1, attention_mask.shape[-1])

        if is_single_frame:
            hidden_states = attn.to_v(hidden_states)

            # linear proj
            hidden_states = attn.to_out[0](hidden_states)
            # dropout
            hidden_states = attn.to_out[1](hidden_states)

            if attn.residual_connection:
                hidden_states = hidden_states + residual

            hidden_states = hidden_states / attn.rescale_output_factor
            return hidden_states

        query = attn.to_q(hidden_states)

        if encoder_hidden_states is None:
            encoder_hidden_states = hidden_states

        key = attn.to_k(encoder_hidden_states)
        value = attn.to_v(encoder_hidden_states)

        inner_dim = key.shape[-1]
        head_dim = inner_dim // attn.heads

        query = query.view(batch_size, -1, attn.heads, head_dim).swapaxes(1, 2)
        key = key.view(batch_size, -1, attn.heads, head_dim).swapaxes(1, 2)
        value = value.view(batch_size, -1, attn.heads, head_dim).swapaxes(1, 2)

        if attn.norm_q is not None:
            query = attn.norm_q(query)
        if attn.norm_k is not None:
            key = attn.norm_k(key)

        # the output of sdp = (batch, num_heads, seq_len, head_dim)
        # TODO: add support for attn.scale when we move to Torch 2.1
        hidden_states = attn.scaled_dot_product_attention(
            query, key, value, attn_mask=attention_mask, dropout_p=0.0, is_causal=attn.is_causal
        )

        hidden_states = hidden_states.swapaxes(1, 2).reshape(batch_size, -1, attn.heads * head_dim)
        hidden_states = hidden_states.to(query.dtype)

        # linear proj
        hidden_states = attn.to_out[0](hidden_states)
        # dropout
        hidden_states = attn.to_out[1](hidden_states)

        if attn.residual_connection:
            hidden_states = hidden_states + residual

        hidden_states = hidden_states / attn.rescale_output_factor

        return hidden_states


@ms.jit_class
class HunyuanAttnProcessor2_0:
    r"""
    Processor for implementing scaled dot-product attention (enabled by default if you're using PyTorch 2.0). This is
    used in the HunyuanDiT model. It applies a s normalization layer and rotary embedding on query and key vector.
    """

    def __init__(self) -> None:
        # move importing from __call__ to __init__ as it is not supported in construct()
        from .embeddings import apply_rotary_emb

        self.apply_rotary_emb = apply_rotary_emb

    def __call__(
        self,
        attn: Attention,
        hidden_states: ms.Tensor,
        encoder_hidden_states: Optional[ms.Tensor] = None,
        attention_mask: Optional[ms.Tensor] = None,
        temb: Optional[ms.Tensor] = None,
        image_rotary_emb: Optional[ms.Tensor] = None,
    ) -> ms.Tensor:
        residual = hidden_states
        if attn.spatial_norm is not None:
            hidden_states = attn.spatial_norm(hidden_states, temb)

        input_ndim = hidden_states.ndim

        batch_size, channel, height, width = (None,) * 4
        if input_ndim == 4:
            batch_size, channel, height, width = hidden_states.shape
            hidden_states = hidden_states.view(batch_size, channel, height * width).swapaxes(1, 2)

        batch_size, sequence_length, _ = (
            hidden_states.shape if encoder_hidden_states is None else encoder_hidden_states.shape
        )

        if attention_mask is not None:
            attention_mask = attn.prepare_attention_mask(attention_mask, sequence_length, batch_size)
            # scaled_dot_product_attention expects attention_mask shape to be
            # (batch, heads, source_length, target_length)
            attention_mask = attention_mask.view(batch_size, attn.heads, -1, attention_mask.shape[-1])

        if attn.group_norm is not None:
            hidden_states = attn.group_norm(hidden_states.swapaxes(1, 2)).swapaxes(1, 2)

        query = attn.to_q(hidden_states)

        if encoder_hidden_states is None:
            encoder_hidden_states = hidden_states
        elif attn.norm_cross:
            encoder_hidden_states = attn.norm_encoder_hidden_states(encoder_hidden_states)

        key = attn.to_k(encoder_hidden_states)
        value = attn.to_v(encoder_hidden_states)

        inner_dim = key.shape[-1]
        head_dim = inner_dim // attn.heads

        query = query.view(batch_size, -1, attn.heads, head_dim).swapaxes(1, 2)

        key = key.view(batch_size, -1, attn.heads, head_dim).swapaxes(1, 2)
        value = value.view(batch_size, -1, attn.heads, head_dim).swapaxes(1, 2)

        if attn.norm_q is not None:
            query = attn.norm_q(query)
        if attn.norm_k is not None:
            key = attn.norm_k(key)

        # Apply RoPE if needed
        if image_rotary_emb is not None:
            query = self.apply_rotary_emb(query, image_rotary_emb)
            if not attn.is_cross_attention:
                key = self.apply_rotary_emb(key, image_rotary_emb)

        # # the output of sdp = (batch, num_heads, seq_len, head_dim)
        # # TODO: add support for attn.scale when we move to Torch 2.1
        hidden_states = attn.scaled_dot_product_attention(
            query, key, value, attn_mask=attention_mask, dropout_p=0.0, is_causal=False
        )

        hidden_states = hidden_states.swapaxes(1, 2).reshape(batch_size, -1, attn.heads * head_dim)
        hidden_states = hidden_states.to(query.dtype)

        # linear proj
        hidden_states = attn.to_out[0](hidden_states)
        # dropout
        hidden_states = attn.to_out[1](hidden_states)

        if input_ndim == 4:
            hidden_states = hidden_states.swapaxes(-1, -2).reshape(batch_size, channel, height, width)

        if attn.residual_connection:
            hidden_states = hidden_states + residual

        hidden_states = hidden_states / attn.rescale_output_factor

        return hidden_states


class SpatialNorm(nn.Cell):
    """
    Spatially conditioned normalization as defined in https://arxiv.org/abs/2209.09002.

    Args:
        f_channels (`int`):
            The number of channels for input to group normalization layer, and output of the spatial norm layer.
        zq_channels (`int`):
            The number of channels for the quantized vector as described in the paper.
    """

    def __init__(
        self,
        f_channels: int,
        zq_channels: int,
    ):
        super().__init__()
        from .normalization import GroupNorm

        self.norm_layer = GroupNorm(num_channels=f_channels, num_groups=32, eps=1e-6, affine=True)
        self.conv_y = nn.Conv2d(zq_channels, f_channels, kernel_size=1, stride=1, padding=0, has_bias=True)
        self.conv_b = nn.Conv2d(zq_channels, f_channels, kernel_size=1, stride=1, padding=0, has_bias=True)

    def construct(self, f: ms.Tensor, zq: ms.Tensor) -> ms.Tensor:
        f_size = f.shape[-2:]
        zq = ops.interpolate(zq, size=f_size, mode="nearest")
        norm_f = self.norm_layer(f)
        new_f = norm_f * self.conv_y(zq) + self.conv_b(zq)
        return new_f


class IPAdapterAttnProcessor(nn.Cell):
    r"""
    Attention processor for Multiple IP-Adapters.

    Args:
        hidden_size (`int`):
            The hidden size of the attention layer.
        cross_attention_dim (`int`):
            The number of channels in the `encoder_hidden_states`.
        num_tokens (`int`, `Tuple[int]` or `List[int]`, defaults to `(4,)`):
            The context length of the image features.
        scale (`float` or List[`float`], defaults to 1.0):
            the weight scale of image prompt.
    """

    def __init__(self, hidden_size, cross_attention_dim=None, num_tokens=(4,), scale=1.0):
        super().__init__()

        self.hidden_size = hidden_size
        self.cross_attention_dim = cross_attention_dim

        if not isinstance(num_tokens, (tuple, list)):
            num_tokens = [num_tokens]
        self.num_tokens = num_tokens

        if not isinstance(scale, list):
            scale = [scale] * len(num_tokens)
        if len(scale) != len(num_tokens):
            raise ValueError("`scale` should be a list of integers with the same length as `num_tokens`.")
        self.scale = scale

        self.to_k_ip = nn.CellList(
            [nn.Dense(cross_attention_dim, hidden_size, has_bias=False) for _ in range(len(num_tokens))]
        )
        self.to_v_ip = nn.CellList(
            [nn.Dense(cross_attention_dim, hidden_size, has_bias=False) for _ in range(len(num_tokens))]
        )

    def construct(
        self,
        attn: Attention,
        hidden_states: ms.Tensor,
        encoder_hidden_states: Optional[ms.Tensor] = None,
        attention_mask: Optional[ms.Tensor] = None,
        temb: Optional[ms.Tensor] = None,
        scale: float = 1.0,
        ip_adapter_masks: Optional[ms.Tensor] = None,
    ):
        residual = hidden_states

        # separate ip_hidden_states from encoder_hidden_states
        if encoder_hidden_states is not None:
            if isinstance(encoder_hidden_states, tuple):
                encoder_hidden_states, ip_hidden_states = encoder_hidden_states
            else:
                end_pos = encoder_hidden_states.shape[1] - self.num_tokens[0]
                encoder_hidden_states, ip_hidden_states = (
                    encoder_hidden_states[:, :end_pos, :],
                    [encoder_hidden_states[:, end_pos:, :]],
                )
        else:
            ip_hidden_states = None

        if attn.spatial_norm is not None:
            hidden_states = attn.spatial_norm(hidden_states, temb)

        input_ndim = hidden_states.ndim

        if input_ndim == 4:
            batch_size, channel, height, width = hidden_states.shape
            hidden_states = hidden_states.view(batch_size, channel, height * width).swapaxes(1, 2)
        else:
            batch_size, channel, height, width = None, None, None, None

        batch_size, sequence_length, _ = (
            hidden_states.shape if encoder_hidden_states is None else encoder_hidden_states.shape
        )
        attention_mask = attn.prepare_attention_mask(attention_mask, sequence_length, batch_size)

        if attn.group_norm is not None:
            hidden_states = attn.group_norm(hidden_states.swapaxes(1, 2)).swapaxes(1, 2)

        query = attn.to_q(hidden_states)

        if encoder_hidden_states is None:
            encoder_hidden_states = hidden_states
        elif attn.norm_cross:
            encoder_hidden_states = attn.norm_encoder_hidden_states(encoder_hidden_states)

        key = attn.to_k(encoder_hidden_states)
        value = attn.to_v(encoder_hidden_states)

        query = attn.head_to_batch_dim(query)
        key = attn.head_to_batch_dim(key)
        value = attn.head_to_batch_dim(value)

        attention_probs = attn.get_attention_scores(query, key, attention_mask)
        hidden_states = ops.bmm(attention_probs, value)
        hidden_states = attn.batch_to_head_dim(hidden_states)

        if ip_adapter_masks is not None:
            if not isinstance(ip_adapter_masks, List):
                # for backward compatibility, we accept `ip_adapter_mask` as a tensor of shape [num_ip_adapter, 1, height, width]
                ip_adapter_masks = list(ip_adapter_masks.unsqueeze(1))
            if not (len(ip_adapter_masks) == len(self.scale) == len(ip_hidden_states)):
                raise ValueError(
                    f"Length of ip_adapter_masks array ({len(ip_adapter_masks)}) must match "
                    f"length of self.scale array ({len(self.scale)}) and number of ip_hidden_states "
                    f"({len(ip_hidden_states)})"
                )
            else:
                for index, (mask, scale, ip_state) in enumerate(zip(ip_adapter_masks, self.scale, ip_hidden_states)):
                    if not isinstance(mask, ms.Tensor) or mask.ndim != 4:
                        raise ValueError(
                            "Each element of the ip_adapter_masks array should be a tensor with shape "
                            "[1, num_images_for_ip_adapter, height, width]."
                            " Please use `IPAdapterMaskProcessor` to preprocess your mask"
                        )
                    if mask.shape[1] != ip_state.shape[1]:
                        raise ValueError(
                            f"Number of masks ({mask.shape[1]}) does not match "
                            f"number of ip images ({ip_state.shape[1]}) at index {index}"
                        )
                    if isinstance(scale, list) and not len(scale) == mask.shape[1]:
                        raise ValueError(
                            f"Number of masks ({mask.shape[1]}) does not match "
                            f"number of scales ({len(scale)}) at index {index}"
                        )
        else:
            ip_adapter_masks = [None] * len(self.scale)

        # for ip-adapter
        for current_ip_hidden_states, scale, to_k_ip, to_v_ip, mask in zip(
            ip_hidden_states, self.scale, self.to_k_ip, self.to_v_ip, ip_adapter_masks
        ):
            skip = False
            if isinstance(scale, list):
                if all(s == 0 for s in scale):
                    skip = True
            elif scale == 0:
                skip = True
            if not skip:
                if mask is not None:
                    if not isinstance(scale, list):
                        scale = [scale] * mask.shape[1]

                    current_num_images = mask.shape[1]
                    for i in range(current_num_images):
                        ip_key = to_k_ip(current_ip_hidden_states[:, i, :, :])
                        ip_value = to_v_ip(current_ip_hidden_states[:, i, :, :])

                        ip_key = attn.head_to_batch_dim(ip_key)
                        ip_value = attn.head_to_batch_dim(ip_value)

                        ip_attention_probs = attn.get_attention_scores(query, ip_key, None)
                        _current_ip_hidden_states = ops.bmm(ip_attention_probs, ip_value)
                        _current_ip_hidden_states = attn.batch_to_head_dim(_current_ip_hidden_states)

                        mask_downsample = IPAdapterMaskProcessor.downsample(
                            mask[:, i, :, :],
                            batch_size,
                            _current_ip_hidden_states.shape[1],
                            _current_ip_hidden_states.shape[2],
                        )

                        mask_downsample = mask_downsample.to(dtype=query.dtype)

                        hidden_states = hidden_states + scale[i] * (_current_ip_hidden_states * mask_downsample)
                else:
                    ip_key = to_k_ip(current_ip_hidden_states)
                    ip_value = to_v_ip(current_ip_hidden_states)

                    ip_key = attn.head_to_batch_dim(ip_key)
                    ip_value = attn.head_to_batch_dim(ip_value)

                    ip_attention_probs = attn.get_attention_scores(query, ip_key, None)
                    current_ip_hidden_states = ops.bmm(ip_attention_probs, ip_value)
                    current_ip_hidden_states = attn.batch_to_head_dim(current_ip_hidden_states)

                    hidden_states = hidden_states + scale * current_ip_hidden_states

        # linear proj
        hidden_states = attn.to_out[0](hidden_states)
        # dropout
        hidden_states = attn.to_out[1](hidden_states)

        if input_ndim == 4:
            hidden_states = hidden_states.swapaxes(-1, -2).reshape(batch_size, channel, height, width)

        if attn.residual_connection:
            hidden_states = hidden_states + residual

        hidden_states = hidden_states / attn.rescale_output_factor

        return hidden_states


class IPAdapterAttnProcessor2_0(nn.Cell):
    r"""
    Attention processor for IP-Adapter for PyTorch 2.0.

    Args:
        hidden_size (`int`):
            The hidden size of the attention layer.
        cross_attention_dim (`int`):
            The number of channels in the `encoder_hidden_states`.
        num_tokens (`int`, `Tuple[int]` or `List[int]`, defaults to `(4,)`):
            The context length of the image features.
        scale (`float` or `List[float]`, defaults to 1.0):
            the weight scale of image prompt.
    """

    def __init__(self, hidden_size, cross_attention_dim=None, num_tokens=(4,), scale=1.0):
        super().__init__()
        self.hidden_size = hidden_size
        self.cross_attention_dim = cross_attention_dim

        if not isinstance(num_tokens, (tuple, list)):
            num_tokens = [num_tokens]
        self.num_tokens = num_tokens

        if not isinstance(scale, list):
            scale = [scale] * len(num_tokens)
        if len(scale) != len(num_tokens):
            raise ValueError("`scale` should be a list of integers with the same length as `num_tokens`.")
        self.scale = scale

        self.to_k_ip = nn.CellList(
            [nn.Dense(cross_attention_dim, hidden_size, has_bias=False) for _ in range(len(num_tokens))]
        )
        self.to_v_ip = nn.CellList(
            [nn.Dense(cross_attention_dim, hidden_size, has_bias=False) for _ in range(len(num_tokens))]
        )

    def construct(
        self,
        attn: Attention,
        hidden_states: ms.Tensor,
        encoder_hidden_states: Optional[ms.Tensor] = None,
        attention_mask: Optional[ms.Tensor] = None,
        temb: Optional[ms.Tensor] = None,
        scale: float = 1.0,
        ip_adapter_masks: Optional[ms.Tensor] = None,
    ):
        residual = hidden_states

        # separate ip_hidden_states from encoder_hidden_states
        if encoder_hidden_states is not None:
            if isinstance(encoder_hidden_states, tuple):
                encoder_hidden_states, ip_hidden_states = encoder_hidden_states
            else:
                deprecation_message = (
                    "You have passed a tensor as `encoder_hidden_states`. This is deprecated and will be removed in a future release."
                    " Please make sure to update your script to pass `encoder_hidden_states` as a tuple to suppress this warning."
                )
                deprecate("encoder_hidden_states not a tuple", "1.0.0", deprecation_message, standard_warn=False)
                end_pos = encoder_hidden_states.shape[1] - self.num_tokens[0]
                encoder_hidden_states, ip_hidden_states = (
                    encoder_hidden_states[:, :end_pos, :],
                    [encoder_hidden_states[:, end_pos:, :]],
                )

        if attn.spatial_norm is not None:
            hidden_states = attn.spatial_norm(hidden_states, temb)

        input_ndim = hidden_states.ndim

        if input_ndim == 4:
            batch_size, channel, height, width = hidden_states.shape
            hidden_states = hidden_states.view(batch_size, channel, height * width).swapaxes(1, 2)

        batch_size, sequence_length, _ = (
            hidden_states.shape if encoder_hidden_states is None else encoder_hidden_states.shape
        )

        if attention_mask is not None:
            attention_mask = attn.prepare_attention_mask(attention_mask, sequence_length, batch_size)
            # scaled_dot_product_attention expects attention_mask shape to be
            # (batch, heads, source_length, target_length)
            attention_mask = attention_mask.view(batch_size, attn.heads, -1, attention_mask.shape[-1])

        if attn.group_norm is not None:
            hidden_states = attn.group_norm(hidden_states.swapaxes(1, 2)).swapaxes(1, 2)

        query = attn.to_q(hidden_states)

        if encoder_hidden_states is None:
            encoder_hidden_states = hidden_states
        elif attn.norm_cross:
            encoder_hidden_states = attn.norm_encoder_hidden_states(encoder_hidden_states)

        key = attn.to_k(encoder_hidden_states)
        value = attn.to_v(encoder_hidden_states)

        inner_dim = key.shape[-1]
        head_dim = inner_dim // attn.heads

        query = query.view(batch_size, -1, attn.heads, head_dim).swapaxes(1, 2)

        key = key.view(batch_size, -1, attn.heads, head_dim).swapaxes(1, 2)
        value = value.view(batch_size, -1, attn.heads, head_dim).swapaxes(1, 2)

        # the output of sdp = (batch, num_heads, seq_len, head_dim)
        # TODO: add support for attn.scale when we move to Torch 2.1
        hidden_states = attn.scaled_dot_product_attention(
            query, key, value, attn_mask=attention_mask, dropout_p=0.0, is_causal=False
        )

        hidden_states = hidden_states.swapaxes(1, 2).reshape(batch_size, -1, attn.heads * head_dim)
        hidden_states = hidden_states.to(query.dtype)

        if ip_adapter_masks is not None:
            if not isinstance(ip_adapter_masks, List):
                # for backward compatibility, we accept `ip_adapter_mask` as a tensor of shape [num_ip_adapter, 1, height, width]
                ip_adapter_masks = list(ip_adapter_masks.unsqueeze(1))
            if not (len(ip_adapter_masks) == len(self.scale) == len(ip_hidden_states)):
                raise ValueError(
                    f"Length of ip_adapter_masks array ({len(ip_adapter_masks)}) must match "
                    f"length of self.scale array ({len(self.scale)}) and number of ip_hidden_states "
                    f"({len(ip_hidden_states)})"
                )
            else:
                for index, (mask, scale, ip_state) in enumerate(zip(ip_adapter_masks, self.scale, ip_hidden_states)):
                    if not isinstance(mask, ms.Tensor) or mask.ndim != 4:
                        raise ValueError(
                            "Each element of the ip_adapter_masks array should be a tensor with shape "
                            "[1, num_images_for_ip_adapter, height, width]."
                            " Please use `IPAdapterMaskProcessor` to preprocess your mask"
                        )
                    if mask.shape[1] != ip_state.shape[1]:
                        raise ValueError(
                            f"Number of masks ({mask.shape[1]}) does not match "
                            f"number of ip images ({ip_state.shape[1]}) at index {index}"
                        )
                    if isinstance(scale, list) and not len(scale) == mask.shape[1]:
                        raise ValueError(
                            f"Number of masks ({mask.shape[1]}) does not match "
                            f"number of scales ({len(scale)}) at index {index}"
                        )
        else:
            ip_adapter_masks = [None] * len(self.scale)

        # for ip-adapter
        for current_ip_hidden_states, scale, to_k_ip, to_v_ip, mask in zip(
            ip_hidden_states, self.scale, self.to_k_ip, self.to_v_ip, ip_adapter_masks
        ):
            skip = False
            if isinstance(scale, list):
                if all(s == 0 for s in scale):
                    skip = True
            elif scale == 0:
                skip = True
            if not skip:
                if mask is not None:
                    if not isinstance(scale, list):
                        scale = [scale] * mask.shape[1]

                    current_num_images = mask.shape[1]
                    for i in range(current_num_images):
                        ip_key = to_k_ip(current_ip_hidden_states[:, i, :, :])
                        ip_value = to_v_ip(current_ip_hidden_states[:, i, :, :])

                        ip_key = ip_key.view(batch_size, -1, attn.heads, head_dim).swapaxes(1, 2)
                        ip_value = ip_value.view(batch_size, -1, attn.heads, head_dim).swapaxes(1, 2)

                        # the output of sdp = (batch, num_heads, seq_len, head_dim)
                        # TODO: add support for attn.scale when we move to Torch 2.1
                        _current_ip_hidden_states = attn.scaled_dot_product_attention(
                            query, ip_key, ip_value, attn_mask=None, dropout_p=0.0, is_causal=False
                        )

                        _current_ip_hidden_states = _current_ip_hidden_states.swapaxes(1, 2).reshape(
                            batch_size, -1, attn.heads * head_dim
                        )
                        _current_ip_hidden_states = _current_ip_hidden_states.to(query.dtype)

                        mask_downsample = IPAdapterMaskProcessor.downsample(
                            mask[:, i, :, :],
                            batch_size,
                            _current_ip_hidden_states.shape[1],
                            _current_ip_hidden_states.shape[2],
                        )

                        mask_downsample = mask_downsample.to(dtype=query.dtype)
                        hidden_states = hidden_states + scale[i] * (_current_ip_hidden_states * mask_downsample)
                else:
                    ip_key = to_k_ip(current_ip_hidden_states)
                    ip_value = to_v_ip(current_ip_hidden_states)

                    ip_key = ip_key.view(batch_size, -1, attn.heads, head_dim).swapaxes(1, 2)
                    ip_value = ip_value.view(batch_size, -1, attn.heads, head_dim).swapaxes(1, 2)

                    # the output of sdp = (batch, num_heads, seq_len, head_dim)
                    # TODO: add support for attn.scale when we move to Torch 2.1
                    current_ip_hidden_states = attn.scaled_dot_product_attention(
                        query, ip_key, ip_value, attn_mask=None, dropout_p=0.0, is_causal=False
                    )

                    current_ip_hidden_states = current_ip_hidden_states.swapaxes(1, 2).reshape(
                        batch_size, -1, attn.heads * head_dim
                    )
                    current_ip_hidden_states = current_ip_hidden_states.to(query.dtype)

                    hidden_states = hidden_states + scale * current_ip_hidden_states

        # linear proj
        hidden_states = attn.to_out[0](hidden_states)
        # dropout
        hidden_states = attn.to_out[1](hidden_states)

        if input_ndim == 4:
            hidden_states = hidden_states.swapaxes(-1, -2).reshape(batch_size, channel, height, width)

        if attn.residual_connection:
            hidden_states = hidden_states + residual

        hidden_states = hidden_states / attn.rescale_output_factor

        return hidden_states


class SD3IPAdapterJointAttnProcessor2_0(nn.Cell):
    """
    Attention processor for IP-Adapter used typically in processing the SD3-like self-attention projections, with
    additional image-based information and timestep embeddings.

    Args:
        hidden_size (`int`):
            The number of hidden channels.
        ip_hidden_states_dim (`int`):
            The image feature dimension.
        head_dim (`int`):
            The number of head channels.
        timesteps_emb_dim (`int`, defaults to 1280):
            The number of input channels for timestep embedding.
        scale (`float`, defaults to 0.5):
            IP-Adapter scale.
    """

    def __init__(
        self,
        hidden_size: int,
        ip_hidden_states_dim: int,
        head_dim: int,
        timesteps_emb_dim: int = 1280,
        scale: float = 0.5,
    ):
        super().__init__()

        # To prevent circular import
        from .normalization import AdaLayerNorm, RMSNorm

        self.norm_ip = AdaLayerNorm(timesteps_emb_dim, output_dim=ip_hidden_states_dim * 2, norm_eps=1e-6, chunk_dim=1)
        self.to_k_ip = nn.Dense(ip_hidden_states_dim, hidden_size, has_bias=False)
        self.to_v_ip = nn.Dense(ip_hidden_states_dim, hidden_size, has_bias=False)
        self.norm_q = RMSNorm(head_dim, 1e-6)
        self.norm_k = RMSNorm(head_dim, 1e-6)
        self.norm_ip_k = RMSNorm(head_dim, 1e-6)
        self.scale = scale

    def construct(
        self,
        attn: Attention,
        hidden_states: ms.Tensor,
        encoder_hidden_states: ms.Tensor = None,
        attention_mask: Optional[ms.Tensor] = None,
        ip_hidden_states: ms.Tensor = None,
        temb: ms.Tensor = None,
    ) -> ms.Tensor:
        """
        Perform the attention computation, integrating image features (if provided) and timestep embeddings.

        If `ip_hidden_states` is `None`, this is equivalent to using JointAttnProcessor2_0.

        Args:
            attn (`Attention`):
                Attention instance.
            hidden_states (`ms.Tensor`):
                Input `hidden_states`.
            encoder_hidden_states (`ms.Tensor`, *optional*):
                The encoder hidden states.
            attention_mask (`ms.Tensor`, *optional*):
                Attention mask.
            ip_hidden_states (`ms.Tensor`, *optional*):
                Image embeddings.
            temb (`ms.Tensor`, *optional*):
                Timestep embeddings.

        Returns:
            `ms.Tensor`: Output hidden states.
        """
        residual = hidden_states

        batch_size = hidden_states.shape[0]

        # `sample` projections.
        query = attn.to_q(hidden_states)
        key = attn.to_k(hidden_states)
        value = attn.to_v(hidden_states)

        inner_dim = key.shape[-1]
        head_dim = inner_dim // attn.heads

        query = query.view(batch_size, -1, attn.heads, head_dim).swapaxes(1, 2)
        key = key.view(batch_size, -1, attn.heads, head_dim).swapaxes(1, 2)
        value = value.view(batch_size, -1, attn.heads, head_dim).swapaxes(1, 2)
        img_query = query
        img_key = key
        img_value = value

        if attn.norm_q is not None:
            query = attn.norm_q(query)
        if attn.norm_k is not None:
            key = attn.norm_k(key)

        # `context` projections.
        if encoder_hidden_states is not None:
            encoder_hidden_states_query_proj = attn.add_q_proj(encoder_hidden_states)
            encoder_hidden_states_key_proj = attn.add_k_proj(encoder_hidden_states)
            encoder_hidden_states_value_proj = attn.add_v_proj(encoder_hidden_states)

            encoder_hidden_states_query_proj = encoder_hidden_states_query_proj.view(
                batch_size, -1, attn.heads, head_dim
            ).swapaxes(1, 2)
            encoder_hidden_states_key_proj = encoder_hidden_states_key_proj.view(
                batch_size, -1, attn.heads, head_dim
            ).swapaxes(1, 2)
            encoder_hidden_states_value_proj = encoder_hidden_states_value_proj.view(
                batch_size, -1, attn.heads, head_dim
            ).swapaxes(1, 2)

            if attn.norm_added_q is not None:
                encoder_hidden_states_query_proj = attn.norm_added_q(encoder_hidden_states_query_proj)
            if attn.norm_added_k is not None:
                encoder_hidden_states_key_proj = attn.norm_added_k(encoder_hidden_states_key_proj)

            query = ops.cat([query, encoder_hidden_states_query_proj], axis=2)
            key = ops.cat([key, encoder_hidden_states_key_proj], axis=2)
            value = ops.cat([value, encoder_hidden_states_value_proj], axis=2)

        hidden_states = attn.scaled_dot_product_attention(query, key, value, dropout_p=0.0, is_causal=False)
        hidden_states = hidden_states.swapaxes(1, 2).reshape(batch_size, -1, attn.heads * head_dim)
        hidden_states = hidden_states.to(query.dtype)

        if encoder_hidden_states is not None:
            # Split the attention outputs.
            hidden_states, encoder_hidden_states = (
                hidden_states[:, : residual.shape[1]],
                hidden_states[:, residual.shape[1] :],
            )
            if not attn.context_pre_only:
                encoder_hidden_states = attn.to_add_out(encoder_hidden_states)

        # IP Adapter
        if self.scale != 0 and ip_hidden_states is not None:
            # Norm image features
            norm_ip_hidden_states = self.norm_ip(ip_hidden_states, temb=temb)

            # To k and v
            ip_key = self.to_k_ip(norm_ip_hidden_states)
            ip_value = self.to_v_ip(norm_ip_hidden_states)

            # Reshape
            ip_key = ip_key.view(batch_size, -1, attn.heads, head_dim).swapaxes(1, 2)
            ip_value = ip_value.view(batch_size, -1, attn.heads, head_dim).swapaxes(1, 2)

            # Norm
            query = self.norm_q(img_query)
            img_key = self.norm_k(img_key)
            ip_key = self.norm_ip_k(ip_key)

            # cat img
            key = ops.cat([img_key, ip_key], axis=2)
            value = ops.cat([img_value, ip_value], axis=2)

            ip_hidden_states = attn.scaled_dot_product_attention(query, key, value, dropout_p=0.0, is_causal=False)
            ip_hidden_states = ip_hidden_states.swapaxes(1, 2).view(batch_size, -1, attn.heads * head_dim)
            ip_hidden_states = ip_hidden_states.to(query.dtype)

            hidden_states = hidden_states + ip_hidden_states * self.scale

        # linear proj
        hidden_states = attn.to_out[0](hidden_states)
        # dropout
        hidden_states = attn.to_out[1](hidden_states)

        if encoder_hidden_states is not None:
            return hidden_states, encoder_hidden_states
        else:
            return hidden_states


@ms.jit_class
class PAGHunyuanAttnProcessor2_0:
    r"""
    Processor for implementing scaled dot-product attention (enabled by default if you're using PyTorch 2.0). This is
    used in the HunyuanDiT model. It applies a normalization layer and rotary embedding on query and key vector. This
    variant of the processor employs [Pertubed Attention Guidance](https://arxiv.org/abs/2403.17377).
    """

    def __init__(self):
        # move importing from __call__ to __init__ as it is not supported in construct()
        from .embeddings import apply_rotary_emb

        self.apply_rotary_emb = apply_rotary_emb

    def __call__(
        self,
        attn: Attention,
        hidden_states: ms.Tensor,
        encoder_hidden_states: Optional[ms.Tensor] = None,
        attention_mask: Optional[ms.Tensor] = None,
        temb: Optional[ms.Tensor] = None,
        image_rotary_emb: Optional[ms.Tensor] = None,
    ) -> ms.Tensor:
        residual = hidden_states
        if attn.spatial_norm is not None:
            hidden_states = attn.spatial_norm(hidden_states, temb)

        input_ndim = hidden_states.ndim

        if input_ndim == 4:
            batch_size, channel, height, width = hidden_states.shape
            hidden_states = hidden_states.view(batch_size, channel, height * width).swapaxes(1, 2)
        else:
            batch_size, channel, height, width = None, None, None, None

        # chunk
        hidden_states_org, hidden_states_ptb = hidden_states.chunk(2)

        # 1. Original Path
        batch_size, sequence_length, _ = (
            hidden_states_org.shape if encoder_hidden_states is None else encoder_hidden_states.shape
        )

        if attention_mask is not None:
            attention_mask = attn.prepare_attention_mask(attention_mask, sequence_length, batch_size)
            # scaled_dot_product_attention expects attention_mask shape to be
            # (batch, heads, source_length, target_length)
            attention_mask = attention_mask.view(batch_size, attn.heads, -1, attention_mask.shape[-1])

        if attn.group_norm is not None:
            hidden_states_org = attn.group_norm(hidden_states_org.swapaxes(1, 2)).swapaxes(1, 2)

        query = attn.to_q(hidden_states_org)

        if encoder_hidden_states is None:
            encoder_hidden_states = hidden_states_org
        elif attn.norm_cross:
            encoder_hidden_states = attn.norm_encoder_hidden_states(encoder_hidden_states)

        key = attn.to_k(encoder_hidden_states)
        value = attn.to_v(encoder_hidden_states)

        inner_dim = key.shape[-1]
        head_dim = inner_dim // attn.heads

        query = query.view(batch_size, -1, attn.heads, head_dim).swapaxes(1, 2)

        key = key.view(batch_size, -1, attn.heads, head_dim).swapaxes(1, 2)
        value = value.view(batch_size, -1, attn.heads, head_dim).swapaxes(1, 2)

        if attn.norm_q is not None:
            query = attn.norm_q(query)
        if attn.norm_k is not None:
            key = attn.norm_k(key)

        # Apply RoPE if needed
        if image_rotary_emb is not None:
            query = self.apply_rotary_emb(query, image_rotary_emb)
            if not attn.is_cross_attention:
                key = self.apply_rotary_emb(key, image_rotary_emb)

        # the output of sdp = (batch, num_heads, seq_len, head_dim)
        # TODO: add support for attn.scale when we move to Torch 2.1
        hidden_states_org = attn.scaled_dot_product_attention(
            query, key, value, attn_mask=attention_mask, dropout_p=0.0, is_causal=False
        )

        hidden_states_org = hidden_states_org.swapaxes(1, 2).reshape(batch_size, -1, attn.heads * head_dim)
        hidden_states_org = hidden_states_org.to(query.dtype)

        # linear proj
        hidden_states_org = attn.to_out[0](hidden_states_org)
        # dropout
        hidden_states_org = attn.to_out[1](hidden_states_org)

        if input_ndim == 4:
            hidden_states_org = hidden_states_org.swapaxes(-1, -2).reshape(batch_size, channel, height, width)

        # 2. Perturbed Path
        if attn.group_norm is not None:
            hidden_states_ptb = attn.group_norm(hidden_states_ptb.swapaxes(1, 2)).swapaxes(1, 2)

        hidden_states_ptb = attn.to_v(hidden_states_ptb)
        hidden_states_ptb = hidden_states_ptb.to(query.dtype)

        # linear proj
        hidden_states_ptb = attn.to_out[0](hidden_states_ptb)
        # dropout
        hidden_states_ptb = attn.to_out[1](hidden_states_ptb)

        if input_ndim == 4:
            hidden_states_ptb = hidden_states_ptb.swapaxes(-1, -2).reshape(batch_size, channel, height, width)

        # cat
        hidden_states = ops.cat([hidden_states_org, hidden_states_ptb])

        if attn.residual_connection:
            hidden_states = hidden_states + residual

        hidden_states = hidden_states / attn.rescale_output_factor

        return hidden_states


@ms.jit_class
class PAGCFGHunyuanAttnProcessor2_0:
    r"""
    Processor for implementing scaled dot-product attention (enabled by default if you're using PyTorch 2.0). This is
    used in the HunyuanDiT model. It applies a normalization layer and rotary embedding on query and key vector. This
    variant of the processor employs [Pertubed Attention Guidance](https://arxiv.org/abs/2403.17377).
    """

    def __init__(self):
        # move importing from __call__ to __init__ as it is not supported in construct()
        from .embeddings import apply_rotary_emb

        self.apply_rotary_emb = apply_rotary_emb

    def __call__(
        self,
        attn: Attention,
        hidden_states: ms.Tensor,
        encoder_hidden_states: Optional[ms.Tensor] = None,
        attention_mask: Optional[ms.Tensor] = None,
        temb: Optional[ms.Tensor] = None,
        image_rotary_emb: Optional[ms.Tensor] = None,
    ) -> ms.Tensor:
        residual = hidden_states
        if attn.spatial_norm is not None:
            hidden_states = attn.spatial_norm(hidden_states, temb)

        input_ndim = hidden_states.ndim

        if input_ndim == 4:
            batch_size, channel, height, width = hidden_states.shape
            hidden_states = hidden_states.view(batch_size, channel, height * width).swapaxes(1, 2)
        else:
            batch_size, channel, height, width = None, None, None, None

        # chunk
        hidden_states_uncond, hidden_states_org, hidden_states_ptb = hidden_states.chunk(3)
        hidden_states_org = ops.cat([hidden_states_uncond, hidden_states_org])

        # 1. Original Path
        batch_size, sequence_length, _ = (
            hidden_states_org.shape if encoder_hidden_states is None else encoder_hidden_states.shape
        )

        if attention_mask is not None:
            attention_mask = attn.prepare_attention_mask(attention_mask, sequence_length, batch_size)
            # scaled_dot_product_attention expects attention_mask shape to be
            # (batch, heads, source_length, target_length)
            attention_mask = attention_mask.view(batch_size, attn.heads, -1, attention_mask.shape[-1])

        if attn.group_norm is not None:
            hidden_states_org = attn.group_norm(hidden_states_org.swapaxes(1, 2)).swapaxes(1, 2)

        query = attn.to_q(hidden_states_org)

        if encoder_hidden_states is None:
            encoder_hidden_states = hidden_states_org
        elif attn.norm_cross:
            encoder_hidden_states = attn.norm_encoder_hidden_states(encoder_hidden_states)

        key = attn.to_k(encoder_hidden_states)
        value = attn.to_v(encoder_hidden_states)

        inner_dim = key.shape[-1]
        head_dim = inner_dim // attn.heads

        query = query.view(batch_size, -1, attn.heads, head_dim).swapaxes(1, 2)

        key = key.view(batch_size, -1, attn.heads, head_dim).swapaxes(1, 2)
        value = value.view(batch_size, -1, attn.heads, head_dim).swapaxes(1, 2)

        if attn.norm_q is not None:
            query = attn.norm_q(query)
        if attn.norm_k is not None:
            key = attn.norm_k(key)

        # Apply RoPE if needed
        if image_rotary_emb is not None:
            query = self.apply_rotary_emb(query, image_rotary_emb)
            if not attn.is_cross_attention:
                key = self.apply_rotary_emb(key, image_rotary_emb)

        # the output of sdp = (batch, num_heads, seq_len, head_dim)
        # TODO: add support for attn.scale when we move to Torch 2.1
        hidden_states_org = attn.scaled_dot_product_attention(
            query, key, value, attn_mask=attention_mask, dropout_p=0.0, is_causal=False
        )

        hidden_states_org = hidden_states_org.swapaxes(1, 2).reshape(batch_size, -1, attn.heads * head_dim)
        hidden_states_org = hidden_states_org.to(query.dtype)

        # linear proj
        hidden_states_org = attn.to_out[0](hidden_states_org)
        # dropout
        hidden_states_org = attn.to_out[1](hidden_states_org)

        if input_ndim == 4:
            hidden_states_org = hidden_states_org.swapaxes(-1, -2).reshape(batch_size, channel, height, width)

        # 2. Perturbed Path
        if attn.group_norm is not None:
            hidden_states_ptb = attn.group_norm(hidden_states_ptb.swapaxes(1, 2)).swapaxes(1, 2)

        hidden_states_ptb = attn.to_v(hidden_states_ptb)
        hidden_states_ptb = hidden_states_ptb.to(query.dtype)

        # linear proj
        hidden_states_ptb = attn.to_out[0](hidden_states_ptb)
        # dropout
        hidden_states_ptb = attn.to_out[1](hidden_states_ptb)

        if input_ndim == 4:
            hidden_states_ptb = hidden_states_ptb.swapaxes(-1, -2).reshape(batch_size, channel, height, width)

        # cat
        hidden_states = ops.cat([hidden_states_org, hidden_states_ptb])

        if attn.residual_connection:
            hidden_states = hidden_states + residual

        hidden_states = hidden_states / attn.rescale_output_factor

        return hidden_states


@ms.jit_class
class LuminaAttnProcessor2_0:
    r"""
    Processor for implementing scaled dot-product attention (enabled by default if you're using PyTorch 2.0). This is
    used in the LuminaNextDiT model. It applies a s normalization layer and rotary embedding on query and key vector.
    """

    def __init__(self):
        from .embeddings import apply_rotary_emb

        self.apply_rotary_emb = apply_rotary_emb

    def __call__(
        self,
        attn: Attention,
        hidden_states: ms.Tensor,
        encoder_hidden_states: ms.Tensor,
        attention_mask: Optional[ms.Tensor] = None,
        query_rotary_emb: Optional[ms.Tensor] = None,
        key_rotary_emb: Optional[ms.Tensor] = None,
        base_sequence_length: Optional[int] = None,
    ) -> ms.Tensor:
        input_ndim = hidden_states.ndim

        if input_ndim == 4:
            batch_size, channel, height, width = hidden_states.shape
            hidden_states = hidden_states.view(batch_size, channel, height * width).swapaxes(1, 2)
        else:
            batch_size, channel, height, width = None, None, None, None

        batch_size, sequence_length, _ = hidden_states.shape

        # Get Query-Key-Value Pair
        query = attn.to_q(hidden_states)
        key = attn.to_k(encoder_hidden_states)
        value = attn.to_v(encoder_hidden_states)

        query_dim = query.shape[-1]
        inner_dim = key.shape[-1]
        head_dim = query_dim // attn.heads
        dtype = query.dtype

        # Get key-value heads
        kv_heads = inner_dim // head_dim

        # Apply Query-Key Norm if needed
        if attn.norm_q is not None:
            query = attn.norm_q(query)
        if attn.norm_k is not None:
            key = attn.norm_k(key)

        query = query.view(batch_size, -1, attn.heads, head_dim)

        key = key.view(batch_size, -1, kv_heads, head_dim)
        value = value.view(batch_size, -1, kv_heads, head_dim)

        # Apply RoPE if needed
        if query_rotary_emb is not None:
            query = self.apply_rotary_emb(query, query_rotary_emb, use_real=False)
        if key_rotary_emb is not None:
            key = self.apply_rotary_emb(key, key_rotary_emb, use_real=False)

        query, key = query.to(dtype), key.to(dtype)

        softmax_scale = None
        # Apply proportional attention if true
        if key_rotary_emb is not None:
            if base_sequence_length is not None:
                softmax_scale = math.sqrt(math.log(sequence_length, base_sequence_length)) * attn.scale
            else:
                softmax_scale = attn.scale

        # perform Grouped-qurey Attention (GQA)
        n_rep = attn.heads // kv_heads
        if n_rep >= 1:
            key = key.unsqueeze(3).tile((1, 1, 1, n_rep, 1)).flatten(start_dim=2, end_dim=3)
            value = value.unsqueeze(3).tile((1, 1, 1, n_rep, 1)).flatten(start_dim=2, end_dim=3)

        # scaled_dot_product_attention expects attention_mask shape to be
        # (batch, heads, source_length, target_length)
        target_length = attention_mask.shape[-1]
        attention_mask = attention_mask.bool().view(batch_size, 1, 1, -1)
        attention_mask = attention_mask.broadcast_to((batch_size, attn.heads, sequence_length, target_length))

        query = query.swapaxes(1, 2)
        key = key.swapaxes(1, 2)
        value = value.swapaxes(1, 2)

        # the output of sdp = (batch, num_heads, seq_len, head_dim)
        # TODO: add support for attn.scale when we move to Torch 2.1
        hidden_states = attn.scaled_dot_product_attention(
            query, key, value, attn_mask=attention_mask, scale=softmax_scale
        )

        hidden_states = hidden_states.swapaxes(1, 2).to(dtype)

        return hidden_states


@ms.jit_class
class FusedAttnProcessor2_0:
    r"""
    Processor for implementing scaled dot-product attention (enabled by default if you're using PyTorch 2.0). It uses
    fused projection layers. For self-attention modules, all projection matrices (i.e., query, key, value) are fused.
    For cross-attention modules, key and value projection matrices are fused.

    <Tip warning={true}>

    This API is currently 🧪 experimental in nature and can change in future.

    </Tip>
    """

    def __call__(
        self,
        attn: Attention,
        hidden_states: ms.Tensor,
        encoder_hidden_states: Optional[ms.Tensor] = None,
        attention_mask: Optional[ms.Tensor] = None,
        temb: Optional[ms.Tensor] = None,
    ) -> ms.Tensor:
        residual = hidden_states
        if attn.spatial_norm is not None:
            hidden_states = attn.spatial_norm(hidden_states, temb)

        input_ndim = hidden_states.ndim

        if input_ndim == 4:
            batch_size, channel, height, width = hidden_states.shape
            hidden_states = hidden_states.view(batch_size, channel, height * width).swapaxes(1, 2)
        else:
            batch_size, channel, height, width = None, None, None, None

        batch_size, sequence_length, _ = (
            hidden_states.shape if encoder_hidden_states is None else encoder_hidden_states.shape
        )

        if attention_mask is not None:
            attention_mask = attn.prepare_attention_mask(attention_mask, sequence_length, batch_size)
            # scaled_dot_product_attention expects attention_mask shape to be
            # (batch, heads, source_length, target_length)
            attention_mask = attention_mask.view(batch_size, attn.heads, -1, attention_mask.shape[-1])

        if attn.group_norm is not None:
            hidden_states = attn.group_norm(hidden_states.swapaxes(1, 2)).swapaxes(1, 2)

        if encoder_hidden_states is None:
            qkv = attn.to_qkv(hidden_states)
            split_size = qkv.shape[-1] // 3
            query, key, value = ops.split(qkv, split_size, axis=-1)
        else:
            if attn.norm_cross:
                encoder_hidden_states = attn.norm_encoder_hidden_states(encoder_hidden_states)
            query = attn.to_q(hidden_states)

            kv = attn.to_kv(encoder_hidden_states)
            split_size = kv.shape[-1] // 2
            key, value = ops.split(kv, split_size, axis=-1)

        inner_dim = key.shape[-1]
        head_dim = inner_dim // attn.heads

        query = query.view(batch_size, -1, attn.heads, head_dim).swapaxes(1, 2)
        key = key.view(batch_size, -1, attn.heads, head_dim).swapaxes(1, 2)
        value = value.view(batch_size, -1, attn.heads, head_dim).swapaxes(1, 2)

        if attn.norm_q is not None:
            query = attn.norm_q(query)
        if attn.norm_k is not None:
            key = attn.norm_k(key)

        # the output of sdp = (batch, num_heads, seq_len, head_dim)
        # TODO: add support for attn.scale when we move to Torch 2.1
        hidden_states = attn.scaled_dot_product_attention(
            query, key, value, attn_mask=attention_mask, dropout_p=0.0, is_causal=False
        )

        hidden_states = hidden_states.swapaxes(1, 2).reshape(batch_size, -1, attn.heads * head_dim)
        hidden_states = hidden_states.to(query.dtype)

        # linear proj
        hidden_states = attn.to_out[0](hidden_states)
        # dropout
        hidden_states = attn.to_out[1](hidden_states)

        if input_ndim == 4:
            hidden_states = hidden_states.swapaxes(-1, -2).reshape(batch_size, channel, height, width)

        if attn.residual_connection:
            hidden_states = hidden_states + residual

        hidden_states = hidden_states / attn.rescale_output_factor

        return hidden_states


@ms.jit_class
class PAGIdentitySelfAttnProcessor2_0:
    r"""
    Processor for implementing PAG using scaled dot-product attention (enabled by default if you're using PyTorch 2.0).
    PAG reference: https://arxiv.org/abs/2403.17377
    """

    def __call__(
        self,
        attn: Attention,
        hidden_states: ms.Tensor,
        encoder_hidden_states: Optional[ms.Tensor] = None,
        attention_mask: Optional[ms.Tensor] = None,
        temb: Optional[ms.Tensor] = None,
    ) -> ms.Tensor:
        residual = hidden_states
        if attn.spatial_norm is not None:
            hidden_states = attn.spatial_norm(hidden_states, temb)

        input_ndim = hidden_states.ndim
        if input_ndim == 4:
            batch_size, channel, height, width = hidden_states.shape
            hidden_states = hidden_states.view(batch_size, channel, height * width).swapaxes(1, 2)
        else:
            batch_size, channel, height, width = None, None, None, None

        # chunk
        hidden_states_org, hidden_states_ptb = hidden_states.chunk(2)

        # original path
        batch_size, sequence_length, _ = hidden_states_org.shape

        if attention_mask is not None:
            attention_mask = attn.prepare_attention_mask(attention_mask, sequence_length, batch_size)
            # scaled_dot_product_attention expects attention_mask shape to be
            # (batch, heads, source_length, target_length)
            attention_mask = attention_mask.view(batch_size, attn.heads, -1, attention_mask.shape[-1])

        if attn.group_norm is not None:
            hidden_states_org = attn.group_norm(hidden_states_org.swapaxes(1, 2)).swapaxes(1, 2)

        query = attn.to_q(hidden_states_org)
        key = attn.to_k(hidden_states_org)
        value = attn.to_v(hidden_states_org)

        inner_dim = key.shape[-1]
        head_dim = inner_dim // attn.heads

        query = query.view(batch_size, -1, attn.heads, head_dim).swapaxes(1, 2)
        key = key.view(batch_size, -1, attn.heads, head_dim).swapaxes(1, 2)
        value = value.view(batch_size, -1, attn.heads, head_dim).swapaxes(1, 2)

        # the output of sdp = (batch, num_heads, seq_len, head_dim)
        # TODO: add support for attn.scale when we move to Torch 2.1
        hidden_states_org = attn.scaled_dot_product_attention(
            query, key, value, attn_mask=attention_mask, dropout_p=0.0, is_causal=False
        )
        hidden_states_org = hidden_states_org.swapaxes(1, 2).reshape(batch_size, -1, attn.heads * head_dim)
        hidden_states_org = hidden_states_org.to(query.dtype)

        # linear proj
        hidden_states_org = attn.to_out[0](hidden_states_org)
        # dropout
        hidden_states_org = attn.to_out[1](hidden_states_org)

        if input_ndim == 4:
            hidden_states_org = hidden_states_org.swapaxes(-1, -2).reshape(batch_size, channel, height, width)

        # perturbed path (identity attention)
        batch_size, sequence_length, _ = hidden_states_ptb.shape

        if attn.group_norm is not None:
            hidden_states_ptb = attn.group_norm(hidden_states_ptb.swapaxes(1, 2)).swapaxes(1, 2)

        hidden_states_ptb = attn.to_v(hidden_states_ptb)
        hidden_states_ptb = hidden_states_ptb.to(query.dtype)

        # linear proj
        hidden_states_ptb = attn.to_out[0](hidden_states_ptb)
        # dropout
        hidden_states_ptb = attn.to_out[1](hidden_states_ptb)

        if input_ndim == 4:
            hidden_states_ptb = hidden_states_ptb.swapaxes(-1, -2).reshape(batch_size, channel, height, width)

        # cat
        hidden_states = ops.cat([hidden_states_org, hidden_states_ptb])

        if attn.residual_connection:
            hidden_states = hidden_states + residual

        hidden_states = hidden_states / attn.rescale_output_factor

        return hidden_states


@ms.jit_class
class PAGCFGIdentitySelfAttnProcessor2_0:
    r"""
    Processor for implementing PAG using scaled dot-product attention (enabled by default if you're using PyTorch 2.0).
    PAG reference: https://arxiv.org/abs/2403.17377
    """

    def __call__(
        self,
        attn: Attention,
        hidden_states: ms.Tensor,
        encoder_hidden_states: Optional[ms.Tensor] = None,
        attention_mask: Optional[ms.Tensor] = None,
        temb: Optional[ms.Tensor] = None,
    ) -> ms.Tensor:
        residual = hidden_states
        if attn.spatial_norm is not None:
            hidden_states = attn.spatial_norm(hidden_states, temb)

        input_ndim = hidden_states.ndim
        if input_ndim == 4:
            batch_size, channel, height, width = hidden_states.shape
            hidden_states = hidden_states.view(batch_size, channel, height * width).swapaxes(1, 2)
        else:
            batch_size, channel, height, width = None, None, None, None

        # chunk
        hidden_states_uncond, hidden_states_org, hidden_states_ptb = hidden_states.chunk(3)
        hidden_states_org = ops.cat([hidden_states_uncond, hidden_states_org])

        # original path
        batch_size, sequence_length, _ = hidden_states_org.shape

        if attention_mask is not None:
            attention_mask = attn.prepare_attention_mask(attention_mask, sequence_length, batch_size)
            # scaled_dot_product_attention expects attention_mask shape to be
            # (batch, heads, source_length, target_length)
            attention_mask = attention_mask.view(batch_size, attn.heads, -1, attention_mask.shape[-1])

        if attn.group_norm is not None:
            hidden_states_org = attn.group_norm(hidden_states_org.swapaxes(1, 2)).swapaxes(1, 2)

        query = attn.to_q(hidden_states_org)
        key = attn.to_k(hidden_states_org)
        value = attn.to_v(hidden_states_org)

        inner_dim = key.shape[-1]
        head_dim = inner_dim // attn.heads

        query = query.view(batch_size, -1, attn.heads, head_dim).swapaxes(1, 2)

        key = key.view(batch_size, -1, attn.heads, head_dim).swapaxes(1, 2)
        value = value.view(batch_size, -1, attn.heads, head_dim).swapaxes(1, 2)

        # the output of sdp = (batch, num_heads, seq_len, head_dim)
        # TODO: add support for attn.scale when we move to Torch 2.1
        hidden_states_org = attn.scaled_dot_product_attention(
            query, key, value, attn_mask=attention_mask, dropout_p=0.0, is_causal=False
        )

        hidden_states_org = hidden_states_org.swapaxes(1, 2).reshape(batch_size, -1, attn.heads * head_dim)
        hidden_states_org = hidden_states_org.to(query.dtype)

        # linear proj
        hidden_states_org = attn.to_out[0](hidden_states_org)
        # dropout
        hidden_states_org = attn.to_out[1](hidden_states_org)

        if input_ndim == 4:
            hidden_states_org = hidden_states_org.swapaxes(-1, -2).reshape(batch_size, channel, height, width)

        # perturbed path (identity attention)
        batch_size, sequence_length, _ = hidden_states_ptb.shape

        if attn.group_norm is not None:
            hidden_states_ptb = attn.group_norm(hidden_states_ptb.swapaxes(1, 2)).swapaxes(1, 2)

        value = attn.to_v(hidden_states_ptb)
        hidden_states_ptb = value
        hidden_states_ptb = hidden_states_ptb.to(query.dtype)

        # linear proj
        hidden_states_ptb = attn.to_out[0](hidden_states_ptb)
        # dropout
        hidden_states_ptb = attn.to_out[1](hidden_states_ptb)

        if input_ndim == 4:
            hidden_states_ptb = hidden_states_ptb.swapaxes(-1, -2).reshape(batch_size, channel, height, width)

        # cat
        hidden_states = ops.cat([hidden_states_org, hidden_states_ptb])

        if attn.residual_connection:
            hidden_states = hidden_states + residual

        hidden_states = hidden_states / attn.rescale_output_factor

        return hidden_states


@ms.jit_class
class SanaMultiscaleAttnProcessor2_0:
    r"""
    Processor for implementing multiscale quadratic attention.
    """

    def __call__(self, attn: SanaMultiscaleLinearAttention, hidden_states: ms.Tensor) -> ms.Tensor:
        height, width = hidden_states.shape[-2:]
        if height * width > attn.attention_head_dim:
            use_linear_attention = True
        else:
            use_linear_attention = False

        residual = hidden_states

        batch_size, _, height, width = list(hidden_states.shape)
        original_dtype = hidden_states.dtype

        hidden_states = hidden_states.movedim(1, -1)
        query = attn.to_q(hidden_states)
        key = attn.to_k(hidden_states)
        value = attn.to_v(hidden_states)
        hidden_states = ops.cat([query, key, value], axis=3)
        hidden_states = hidden_states.movedim(-1, 1)

        multi_scale_qkv = [hidden_states]
        for block in attn.to_qkv_multiscale:
            multi_scale_qkv.append(block(hidden_states))

        hidden_states = ops.cat(multi_scale_qkv, axis=1)

        if use_linear_attention:
            # for linear attention upcast hidden_states to float32
            hidden_states = hidden_states.to(dtype=ms.float32)

        hidden_states = hidden_states.reshape(batch_size, -1, 3 * attn.attention_head_dim, height * width)

        query, key, value = hidden_states.chunk(3, axis=2)
        query = attn.nonlinearity(query)
        key = attn.nonlinearity(key)

        if use_linear_attention:
            hidden_states = attn.apply_linear_attention(query, key, value)
            hidden_states = hidden_states.to(dtype=original_dtype)
        else:
            hidden_states = attn.apply_quadratic_attention(query, key, value)

        hidden_states = ops.reshape(hidden_states, (batch_size, -1, height, width))
        hidden_states = attn.to_out(hidden_states.movedim(1, -1)).movedim(-1, 1)

        if attn.norm_type == "rms_norm":
            hidden_states = attn.norm_out(hidden_states.movedim(1, -1)).movedim(-1, 1)
        else:
            hidden_states = attn.norm_out(hidden_states)

        if attn.residual_connection:
            hidden_states = hidden_states + residual

        return hidden_states


@ms.jit_class
class FluxSingleAttnProcessor2_0(FluxAttnProcessor2_0):
    r"""
    Processor for implementing scaled dot-product attention (enabled by default if you're using PyTorch 2.0).
    """

    def __init__(self):
        deprecation_message = "`FluxSingleAttnProcessor2_0` is deprecated and will be removed in a future version. Please use `FluxAttnProcessor2_0` instead."
        deprecate("FluxSingleAttnProcessor2_0", "0.32.0", deprecation_message)
        super().__init__()


@ms.jit_class
class SanaLinearAttnProcessor2_0:
    r"""
    Processor for implementing scaled dot-product linear attention.
    """

    def __call__(
        self,
        attn: Attention,
        hidden_states: ms.Tensor,
        encoder_hidden_states: Optional[ms.Tensor] = None,
        attention_mask: Optional[ms.Tensor] = None,
    ) -> ms.Tensor:
        original_dtype = hidden_states.dtype

        if encoder_hidden_states is None:
            encoder_hidden_states = hidden_states

        query = attn.to_q(hidden_states)
        key = attn.to_k(encoder_hidden_states)
        value = attn.to_v(encoder_hidden_states)

        query = query.swapaxes(1, 2)
        query = query.reshape(query.shape[0], attn.heads, -1, *query.shape[2:])
        key = key.swapaxes(1, 2)
        key = key.reshape(key.shape[0], attn.heads, -1, *key.shape[2:]).swapaxes(2, 3)
        value = value.swapaxes(1, 2)
        value = value.reshape(value.shape[0], attn.heads, -1, *value.shape[2:])

        query = ops.relu(query)
        key = ops.relu(key)

        query, key, value = query.float(), key.float(), value.float()

        value = pad(value, (0, 0, 0, 1), mode="constant", value=1.0)
        scores = ops.matmul(value, key)
        hidden_states = ops.matmul(scores, query)

        hidden_states = hidden_states[:, :, :-1] / (hidden_states[:, :, -1:] + 1e-15)
        hidden_states = hidden_states.flatten(start_dim=1, end_dim=2).swapaxes(1, 2)
        hidden_states = hidden_states.to(original_dtype)

        hidden_states = attn.to_out[0](hidden_states)
        hidden_states = attn.to_out[1](hidden_states)

        if original_dtype == ms.float16:
            hidden_states = hidden_states.clip(-65504, 65504)

        return hidden_states


@ms.jit_class
class PAGCFGSanaLinearAttnProcessor2_0:
    r"""
    Processor for implementing scaled dot-product linear attention.
    """

    def __call__(
        self,
        attn: Attention,
        hidden_states: ms.Tensor,
        encoder_hidden_states: Optional[ms.Tensor] = None,
        attention_mask: Optional[ms.Tensor] = None,
    ) -> ms.Tensor:
        original_dtype = hidden_states.dtype

        hidden_states_uncond, hidden_states_org, hidden_states_ptb = hidden_states.chunk(3)
        hidden_states_org = ops.cat([hidden_states_uncond, hidden_states_org])

        query = attn.to_q(hidden_states_org)
        key = attn.to_k(hidden_states_org)
        value = attn.to_v(hidden_states_org)

        query = query.swapaxes(1, 2)
        query = query.reshape(query.shape[0], attn.heads, -1, *query.shape[2:])
        key = key.swapaxes(1, 2)
        key = key.reshape(key.shape[0], attn.heads, -1, *key.shape[2:]).swapaxes(2, 3)
        value = value.swapaxes(1, 2)
        value = value.reshape(value.shape[0], attn.heads, -1, *value.shape[2:])

        query = ops.relu(query)
        key = ops.relu(key)

        query, key, value = query.float(), key.float(), value.float()

        value = pad(value, (0, 0, 0, 1), mode="constant", value=1.0)
        scores = ops.matmul(value, key)
        hidden_states_org = ops.matmul(scores, query)

        hidden_states_org = hidden_states_org[:, :, :-1] / (hidden_states_org[:, :, -1:] + 1e-15)
        hidden_states_org = hidden_states_org.flatten(start_dim=1, end_dim=2).swapaxes(1, 2)
        hidden_states_org = hidden_states_org.to(original_dtype)

        hidden_states_org = attn.to_out[0](hidden_states_org)
        hidden_states_org = attn.to_out[1](hidden_states_org)

        # perturbed path (identity attention)
        hidden_states_ptb = attn.to_v(hidden_states_ptb).to(original_dtype)

        hidden_states_ptb = attn.to_out[0](hidden_states_ptb)
        hidden_states_ptb = attn.to_out[1](hidden_states_ptb)

        hidden_states = ops.cat([hidden_states_org, hidden_states_ptb])

        if original_dtype == ms.float16:
            hidden_states = hidden_states.clip(-65504, 65504)

        return hidden_states


@ms.jit_class
class PAGIdentitySanaLinearAttnProcessor2_0:
    r"""
    Processor for implementing scaled dot-product linear attention.
    """

    def __call__(
        self,
        attn: Attention,
        hidden_states: ms.Tensor,
        encoder_hidden_states: Optional[ms.Tensor] = None,
        attention_mask: Optional[ms.Tensor] = None,
    ) -> ms.Tensor:
        original_dtype = hidden_states.dtype

        hidden_states_org, hidden_states_ptb = hidden_states.chunk(2)

        query = attn.to_q(hidden_states_org)
        key = attn.to_k(hidden_states_org)
        value = attn.to_v(hidden_states_org)

        query = query.swapaxes(1, 2)
        query = query.reshape(query.shape[0], attn.heads, -1, *query.shape[2:])
        key = key.swapaxes(1, 2)
        key = key.reshape(key.shape[0], attn.heads, -1, *key.shape[2:]).swapaxes(2, 3)
        value = value.swapaxes(1, 2)
        value = value.reshape(value.shape[0], attn.heads, -1, *value.shape[2:])

        query = ops.relu(query)
        key = ops.relu(key)

        query, key, value = query.float(), key.float(), value.float()

        value = pad(value, (0, 0, 0, 1), mode="constant", value=1.0)
        scores = ops.matmul(value, key)
        hidden_states_org = ops.matmul(scores, query)

        if hidden_states_org.dtype in [ms.float16, ms.bfloat16]:
            hidden_states_org = hidden_states_org.float()

        hidden_states_org = hidden_states_org[:, :, :-1] / (hidden_states_org[:, :, -1:] + 1e-15)
        hidden_states_org = hidden_states_org.flatten(start_dim=1, end_dim=2).swapaxes(1, 2)
        hidden_states_org = hidden_states_org.to(original_dtype)

        hidden_states_org = attn.to_out[0](hidden_states_org)
        hidden_states_org = attn.to_out[1](hidden_states_org)

        # perturbed path (identity attention)
        hidden_states_ptb = attn.to_v(hidden_states_ptb).to(original_dtype)

        hidden_states_ptb = attn.to_out[0](hidden_states_ptb)
        hidden_states_ptb = attn.to_out[1](hidden_states_ptb)

        hidden_states = ops.cat([hidden_states_org, hidden_states_ptb])

        if original_dtype == ms.float16:
            hidden_states = hidden_states.clip(-65504, 65504)

        return hidden_states


ADDED_KV_ATTENTION_PROCESSORS = (AttnAddedKVProcessor,)

CROSS_ATTENTION_PROCESSORS = (
    AttnProcessor,
    AttnProcessor2_0,
    XFormersAttnProcessor,
    IPAdapterAttnProcessor,
    IPAdapterAttnProcessor2_0,
    FluxIPAdapterJointAttnProcessor2_0,
)

AttentionProcessor = Union[
    AttnProcessor,
    CustomDiffusionAttnProcessor,
    AttnAddedKVProcessor,
    JointAttnProcessor2_0,
    PAGJointAttnProcessor2_0,
    PAGCFGJointAttnProcessor2_0,
    FusedJointAttnProcessor2_0,
    AuraFlowAttnProcessor2_0,
    FusedAuraFlowAttnProcessor2_0,
    FluxAttnProcessor2_0,
    FusedFluxAttnProcessor2_0,
    CogVideoXAttnProcessor2_0,
    FusedCogVideoXAttnProcessor2_0,
    XFormersAttnProcessor,
    AttnProcessor2_0,
    HunyuanAttnProcessor2_0,
    SanaLinearAttnProcessor2_0,
    PAGCFGSanaLinearAttnProcessor2_0,
    PAGIdentitySanaLinearAttnProcessor2_0,
    SanaMultiscaleLinearAttention,
    SanaMultiscaleAttnProcessor2_0,
    SanaMultiscaleAttentionProjection,
    PAGCFGIdentitySelfAttnProcessor2_0,
    PAGIdentitySelfAttnProcessor2_0,
    PAGCFGHunyuanAttnProcessor2_0,
    PAGHunyuanAttnProcessor2_0,
    PAGCFGHunyuanAttnProcessor2_0,
    LuminaAttnProcessor2_0,
    FusedAttnProcessor2_0,
    IPAdapterAttnProcessor,
    IPAdapterAttnProcessor2_0,
    SD3IPAdapterJointAttnProcessor2_0,
    PAGIdentitySelfAttnProcessor2_0,
    PAGCFGIdentitySelfAttnProcessor2_0,
]<|MERGE_RESOLUTION|>--- conflicted
+++ resolved
@@ -20,11 +20,7 @@
 from ..image_processor import IPAdapterMaskProcessor
 from ..utils import deprecate, is_mindspore_version, logging
 from ..utils.mindspore_utils import dtype_to_min
-<<<<<<< HEAD
 from .layers_compat import pad, unflatten
-=======
-from .layers_compat import pad
->>>>>>> 13d435af
 
 logger = logging.get_logger(__name__)  # pylint: disable=invalid-name
 
@@ -790,7 +786,6 @@
         )(query, key, value, None, None, None, attn_mask)[3]
 
 
-<<<<<<< HEAD
 class MochiAttention(nn.Cell):
     def __init__(
         self,
@@ -1014,7 +1009,8 @@
             encoder_hidden_states = attn.to_add_out(encoder_hidden_states)
 
         return hidden_states, encoder_hidden_states
-=======
+
+
 class SanaMultiscaleAttentionProjection(nn.Cell):
     def __init__(
         self,
@@ -1107,7 +1103,6 @@
 
     def construct(self, hidden_states: ms.Tensor) -> ms.Tensor:
         return self.processor(self, hidden_states)
->>>>>>> 13d435af
 
 
 @ms.jit_class
@@ -4492,6 +4487,8 @@
     FusedCogVideoXAttnProcessor2_0,
     XFormersAttnProcessor,
     AttnProcessor2_0,
+    MochiVaeAttnProcessor2_0,
+    MochiAttnProcessor2_0,
     HunyuanAttnProcessor2_0,
     SanaLinearAttnProcessor2_0,
     PAGCFGSanaLinearAttnProcessor2_0,
