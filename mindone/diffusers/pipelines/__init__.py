--- conflicted
+++ resolved
@@ -180,21 +180,14 @@
 
 if TYPE_CHECKING:
     from .animatediff import (
-<<<<<<< HEAD
-        AnimateDiffPipeline,
-        AnimateDiffSDXLPipeline,
-        AnimateDiffVideoToVideoControlNetPipeline,
-        AnimateDiffVideoToVideoPipeline,
-    )
-=======
         AnimateDiffControlNetPipeline,
         AnimateDiffPipeline,
         AnimateDiffSDXLPipeline,
         AnimateDiffSparseControlNetPipeline,
+        AnimateDiffVideoToVideoControlNetPipeline,
         AnimateDiffVideoToVideoPipeline,
     )
     from .aura_flow import AuraFlowPipeline
->>>>>>> 72ba26e6
     from .auto_pipeline import AutoPipelineForImage2Image, AutoPipelineForInpainting, AutoPipelineForText2Image
     from .blip_diffusion import BlipDiffusionPipeline
     from .cogvideo import (
